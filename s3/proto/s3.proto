--- conflicted
+++ resolved
@@ -1,4 +1,3 @@
-<<<<<<< HEAD
 syntax = "proto3";
 
 service S3 {
@@ -102,9 +101,10 @@
     }
     rpc HeadBucket (BaseRequest) returns (Bucket) {
     }
-    rpc BackendCheck (BackendDetailS3) returns (Null) {
-    }
-
+    rpc RestoreObject (RestoreObjectRequest) returns (BaseResponse) {
+    }
+    rpc BackendCheck (BackendDetailS3) returns (BaseResponse) {
+    }
 }
 
 message ListObjectPartsRequest {
@@ -711,6 +711,16 @@
     ListBucketUploadResult result = 2;
 }
 
+message Restore{
+    int64 days          = 1;
+    string tier  = 2;
+    string bucketName   = 3;
+    string objectKey    = 4;
+}
+
+message RestoreObjectRequest {
+    Restore restore = 1;
+}
 message BackendDetailS3 {
 	string id = 1;
 	string tenantId = 2;
@@ -724,727 +734,3 @@
 	string security = 10;
 }
 
-message Null {}
-=======
-syntax = "proto3";
-
-service S3 {
-    rpc ListBuckets (BaseRequest) returns (ListBucketsResponse) {
-    }
-    rpc CreateBucket (Bucket) returns (BaseResponse) {
-    }
-    rpc DeleteBucket (Bucket) returns (BaseResponse) {
-    }
-    rpc GetBucket (Bucket) returns (GetBucketResponse) {
-    }
-    rpc GetObjectMeta (GetObjectMetaRequest) returns (GetObjectMetaResult) {
-    }
-    rpc UpdateObjectMeta (Object) returns (PutObjectResponse) {
-    }
-    rpc ListObjects (ListObjectsRequest) returns (ListObjectsResponse) {
-    }
-    rpc CountObjects (ListObjectsRequest) returns (CountObjectsResponse) {
-    }
-    rpc PutObject (stream PutDataStream) returns (PutObjectResponse) {
-    }
-    rpc UpdateObject (Object) returns (BaseResponse) {
-    }
-    rpc GetObject (GetObjectInput) returns (stream GetObjectResponse) {
-    }
-    rpc DeleteObject (DeleteObjectInput) returns (DeleteObjectOutput) {
-    }
-    rpc GetTierMap (BaseRequest) returns (GetTierMapResponse) {
-    }
-    rpc UpdateObjMeta (UpdateObjMetaRequest) returns (BaseResponse) {
-    }
-    rpc GetStorageClasses (BaseRequest) returns (GetStorageClassesResponse) {
-    }
-    rpc GetBackendTypeByTier (GetBackendTypeByTierRequest) returns (GetBackendTypeByTierResponse) {
-    }
-    rpc DeleteBucketLifecycle (BaseRequest) returns (BaseResponse) {
-    }
-    rpc PutBucketLifecycle (PutBucketLifecycleRequest) returns (BaseResponse) {
-    }
-    rpc GetBucketLifecycle (BaseRequest) returns (GetBucketLifecycleResponse) {
-    }
-    rpc ListBucketLifecycle (BaseRequest) returns (ListBucketsResponse) {
-    }
-    rpc UpdateBucket (Bucket) returns (BaseResponse) {
-    }
-    rpc ListBucketUploadRecords (ListBucketUploadRequest) returns (ListBucketUploadResponse) {
-    }
-
-    rpc InitMultipartUpload (InitMultiPartRequest) returns (InitMultiPartResponse) {
-    }
-    rpc AbortMultipartUpload (AbortMultipartRequest) returns (BaseResponse) {
-    }
-    rpc CompleteMultipartUpload (CompleteMultipartRequest) returns (CompleteMultipartResponse) {
-    }
-    rpc UploadPart (stream PutDataStream) returns (UploadPartResponse) {
-    }
-    rpc ListObjectParts (ListObjectPartsRequest) returns (ListObjectPartsResponse) {
-    }
-    rpc AppendObject (BaseRequest) returns (BaseResponse) {
-    }
-    rpc PostObject (BaseRequest) returns (BaseResponse) {
-    }
-
-    // For lifecycle, may need some change.
-    rpc AddUploadRecord (MultipartUploadRecord) returns (BaseResponse) {
-    }
-    rpc DeleteUploadRecord (MultipartUploadRecord) returns (BaseResponse) {
-    }
-
-    rpc HeadObject (BaseObjRequest) returns (Object) {
-    }
-    rpc MoveObject (MoveObjectRequest) returns (MoveObjectResponse) {
-    }
-    rpc CopyObject (CopyObjectRequest) returns (CopyObjectResponse) {
-    }
-    rpc CopyObjPart (CopyObjPartRequest) returns (CopyObjPartResponse) {
-    }
-    rpc PutObjACL (PutObjACLRequest) returns (BaseResponse) {
-    }
-    rpc GetObjACL (BaseObjRequest) returns (ObjACL) {
-    }
-    rpc GetBucketLocation (BaseRequest) returns (BaseResponse) {
-    }
-    rpc GetBucketVersioning (BaseBucketRequest) returns (BucketVersioning) {
-    }
-    rpc PutBucketACL (PutBucketACLRequest) returns (BaseResponse) {
-    }
-    rpc GetBucketACL (BaseBucketRequest) returns (BucketACL) {
-    }
-    rpc PutBucketCORS (BaseRequest) returns (BaseResponse) {
-    }
-    rpc GetBucketCORS (BaseRequest) returns (BaseResponse) {
-    }
-    rpc DeleteBucketCORS (BaseRequest) returns (BaseResponse) {
-    }
-    rpc PutBucketPolicy (BaseRequest) returns (BaseResponse) {
-    }
-    rpc GetBucketPolicy (BaseRequest) returns (BaseResponse) {
-    }
-    rpc DeleteBucketPolicy (BaseRequest) returns (BaseResponse) {
-    }
-    rpc HeadBucket (BaseRequest) returns (Bucket) {
-    }
-    rpc RestoreObject (RestoreObjectRequest) returns (BaseResponse) {
-    }
-}
-
-message ListObjectPartsRequest {
-    string bucketName = 1;
-    string objectKey = 2;
-    string encodingType = 3;
-    string uploadId = 4;
-    int64 maxParts = 5;
-    int64 partNumberMarker = 6;
-}
-
-message Part {
-    int64 PartNumber = 1;
-    string ETag = 2;
-    string LastModified = 3;
-    int64 Size = 4;
-}
-
-message ListObjectPartsResponse {
-    int32 ErrorCode = 1;
-    Owner Initiator = 2;
-    Owner Owner = 3;
-    string StorageClass = 4;
-    int64 PartNumberMarker = 5;
-    int64 NextPartNumberMarker = 6;
-    int64 MaxParts = 7;
-    bool IsTruncated = 8;
-    repeated Part Parts = 9;
-}
-
-message AbortMultipartRequest {
-    string bucketName = 1;
-    string objectKey = 2;
-    string uploadId = 3;
-}
-
-message CompletePart {
-    int64 partNumber = 1;
-    string eTag = 2;
-}
-
-message CompleteMultipartRequest {
-    string bucketName = 1;
-    string objectKey = 2;
-    string uploadId = 3;
-    repeated CompletePart completeParts = 4;
-    string sourceVersionID = 5; // only for lifecycle
-    string requestType = 6; // "" means end user, it's the default, lifecycle means lifecycle management
-    int32 tier = 7;
-}
-
-message CompleteMultipartResponse {
-    int32 errorCode = 1;
-    string uploadID = 2;
-    string eTag = 3;
-}
-
-message InitMultiPartRequest {
-    string bucketName = 1;
-    string objectKey = 2;
-    Acl acl = 3;
-    int32 tier = 4;
-    string location = 5;
-    map<string, string> attrs = 6;
-}
-
-message InitMultiPartResponse {
-    int32 errorCode = 1;
-    string uploadID = 2;
-}
-
-message PutDataStream {
-    bytes data = 1;
-}
-
-message UploadPartRequest {
-    string bucketName = 1;
-    string objectKey = 2;
-    string uploadId = 3;
-    int32 partId = 4;
-    int64 size = 5;
-    string md5Hex = 6;
-}
-
-message UploadPartResponse {
-    int32 errorCode = 1;
-    string eTag = 2;
-}
-
-message CopyObjectRequest {
-    string srcBucketName = 1;
-    string targetBucketName = 2;
-    string srcObjectName = 3;
-    string targetObjectName = 4;
-    string targetBackend = 5;
-    int32 targetTier = 6;
-    Acl    Acl = 7;
-    map<string, string> customAttributes = 8;
-}
-
-message CopyObjectResponse {
-    int32 errorCode = 1;
-    string md5 = 2;
-    int64 lastModified = 3;
-    string versionId = 4;
-}
-
-message MoveObjectRequest {
-    string srcObject = 1;
-    string targetObject = 2;
-    string srcBucket = 3;
-    string targetBucket = 4;
-    string targetLocation = 5;
-    int32 targetTier = 6;
-    int32 moveType = 7;
-    string srcObjectVersion = 8;
-}
-
-message MoveObjectResponse {
-    Object objMeta = 1;
-    string status = 2;
-    string md5 = 3;
-    string versionId = 4;
-    int64 lastModified = 5;
-}
-
-message HeaderValues {
-    repeated string Values = 1;
-}
-
-message PutObjectRequest {
-    string BucketName = 1;
-    string ObjectKey = 2;
-    Acl Acl = 3;
-    map<string, string> attrs = 4;
-    string location = 5;
-    int64 size = 6;
-    string contentType = 7;
-    map<string, HeaderValues> headers = 8;
-}
-
-message GetObjectResponse {
-    int32 errorCode = 1;
-    bytes data = 2;
-}
-
-message GetObjectMetaRequest {
-	string bucketName = 1;
-	string objectKey = 2;
-	string versionId = 3;
-	bool isHeadReq = 4;
-}
-
-message GetObjectMetaResult {
-    int32 errorCode = 1;
-    Object object = 2;
-    int64 expireTime = 3;
-    string ruleId = 4;
-}
-
-message PutObjectResponse {
-    int32 errorCode = 1;
-    Object objMeta = 2;
-    string status = 3;
-    string md5 = 4;
-    string versionId = 5;
-    int64 lastModified = 6;
-}
-
-message PutBucketACLRequest {
-    BucketACL ACLConfig = 1;
-}
-
-message BucketACL {
-    string BucketName = 1;
-    string CannedAcl = 2;
-}
-
-message BucketVersioning {
-    string Status = 1;
-}
-
-message ObjACL {
-    string BucketName = 1;
-    string ObjectKey = 2;
-    string CannedAcl = 3;
-}
-
-message PutObjACLRequest {
-    string Context = 1;
-    ObjACL ACLConfig = 2;
-}
-
-message BaseBucketRequest {
-    string Context = 1;
-    string BucketName = 2;
-}
-
-message BaseObjRequest {
-    string Context = 1;
-    string BucketName = 2;
-    string ObjectKey = 3;
-}
-
-message CopyObjPartRequest {
-    string SourceBucket = 1;
-    string SourceObject = 2;
-    string TargetBucket = 3;
-    string TargetObject = 4;
-    string TargetLocation = 5;
-    string UploadID = 6;
-    int64 PartID = 7;
-    int64 ReadOffset = 8;
-    int64 ReadLength = 9;
-}
-
-message CopyObjPartResponse {
-    int32 ErrorCode = 1;
-    int64 LastModified = 2;
-    string Etag = 3;
-}
-
-message ServerSideEncryption {
-    string sseType = 1;
-    bytes encryptionKey = 2;
-    bytes initilizationVector = 3;
-}
-
-message RedirectAllRequestsTo {
-    string hostName = 1;
-    repeated string protocol = 2;
-}
-
-message Redirect {
-    string protocol = 1;
-    string hostName = 2;
-    string replaceKeyPrefixWith = 3;
-    string replaceKeyWith = 4;
-    string httpRedirectCode = 5;
-}
-
-message Condition {
-    string keyPrefixEquals = 1;
-    string httpErrorCodeReturnedEquals = 2;
-}
-
-message RoutingRules {
-    Redirect redirect = 1;
-    Condition condition = 2;
-}
-
-message WebsiteConfiguration {
-    string indexDocument = 1;
-    string errorDocument = 2;
-    RedirectAllRequestsTo redirectAllRequestsTo = 3;
-    repeated RoutingRules routingRules = 4;
-}
-
-message CORSConfiguration {
-    string id = 1;
-    string allowedMethods = 2;
-    string allowedOrigins = 3;
-    string allowedHeaders = 4;
-    string maxAgeSeconds = 5;
-    string exposedHeaders = 6;
-}
-
-message Destination {
-    string bucket = 1;
-    string storageClass = 2;
-}
-
-message ReplicationRole {
-    string id = 1;
-    string prefix = 2;
-    bool enabled = 3;
-    Destination destination = 4;
-}
-
-message ReplicationConfiguration {
-    string role = 1;
-    repeated ReplicationRole rules = 2;
-}
-
-message Tag {
-    string key = 1;
-    string val = 2;
-}
-
-message LifecycleFilter {
-    //Object prefix for lifecycle filter
-    string prefix = 1;
-    //Tags will not be used for current release
-    //repeated Tag tags = 2;
-}
-
-message Action {
-    //Name of the action transition/expiration
-    string name = 1; // expiration or transition
-    //Days after creation of object
-    int32 days = 2;
-    //Delete marker in case of expiration for versioned bucket
-    string deleteMarker = 3;
-    //Storage class tier of the object where object is to be transitioned
-    int32 tier = 4;
-    // Destination backend of the object/bucket for Cross-cloud transition
-    string backend = 5;
-
-}
-
-message AbortMultipartUpload {
-    //Days after which the abort operation will be performed on incomplete upload
-    int32 daysAfterInitiation = 1;
-}
-
-message LifecycleRule {
-    string id = 1;
-    string status = 2;
-    LifecycleFilter filter = 3;
-    repeated Action actions = 4;
-    AbortMultipartUpload abortIncompleteMultipartUpload = 5;
-}
-
-message PutBucketLifecycleRequest {
-    string bucketName = 1;
-    repeated LifecycleRule lc = 2;
-}
-
-message GetBucketLifecycleResponse {
-    int32 errorCode = 1;
-    repeated LifecycleRule lc = 2;
-}
-
-message ReplicationInfo {
-    string status = 1;
-    string backend = 2;
-    string storageClass = 3;
-}
-
-message Acl {
-    string cannedAcl = 1;
-}
-
-message GetBucketResponse {
-    int32 errorCode = 1;
-    Bucket bucketMeta = 2;
-}
-
-message Bucket {
-    string name = 1;
-    string tenantId = 2;
-    string userId = 3;
-    Acl acl = 4;
-    int64 createTime = 5;
-    string id = 6;
-    bool deleted = 7;
-    ServerSideEncryption serverSideEncryption = 8;
-    BucketVersioning versioning = 9;
-    string defaultLocation = 10; // Means backend
-    WebsiteConfiguration websiteConfiguration = 11;
-    CORSConfiguration cors = 12;
-    ReplicationConfiguration replicationConfiguration = 13;
-    repeated LifecycleRule lifecycleConfiguration = 14;
-    string bucketPolicy = 15;
-    int64 usages = 16;
-    int32 tier = 17;
-    repeated ReplicationInfo replicationInfo = 18;
-}
-
-message Partion {
-    string key = 1;
-    int64 partNumber = 2;
-    int64 size = 3;
-    string etag = 4;
-    int64 lastModified = 5;
-}
-
-message Version {
-    string versionid = 1;
-    string etag = 2;
-    string isLatest = 3;
-    int64 lastModified = 4;
-    int64 size = 5;
-}
-
-message Object {
-    string objectKey = 1;
-    string bucketName = 2;
-    string tenantId = 3;
-    string userId = 4;
-    string versionId = 5;
-    string objectId = 6;
-    string contentType = 7;
-    string contentMd5 = 8;
-    repeated Version versions = 9;
-    string storageClass = 10;
-    ServerSideEncryption serverSideEncryption = 11;
-    string websiteRedirectLocation = 12;
-    Acl acl = 13;
-    string location = 14;
-    bool isNull = 15;
-    bool deleteMarker = 16;
-    int64 size = 17;
-    repeated Tag tags = 18;
-    int64 lastModified = 19;
-    string etag = 20;
-    int32 tier = 21;
-    int32 type = 22;
-    bool nullVersion = 23;
-    map<string, string> customAttributes = 24;
-    string storageMeta = 25; // append info used by storage driver
-    int64 encSize = 26;
-}
-
-message ListBucketsResponse {
-    int32 errorCode = 1;
-    repeated Bucket buckets = 2;
-}
-
-message BaseResponse {
-    int32 errorCode = 1;
-    string msg = 2;
-}
-
-message BaseRequest {
-    string id = 1;
-}
-
-message ListObjectsRequest {
-    string bucket = 1;
-    bool versioned = 2; // should return versioned objects?
-    int32 version = 3; // Currently 1 or 2
-    string delimiter = 4;
-    string encodingType = 5;
-    int32 maxKeys = 6;
-    string prefix = 7;
-
-    // v1 specific
-    string marker = 8;
-
-    // v2 specific
-    string continuationToken = 9;
-    string startAfter = 10;
-    bool fetchOwner = 11;
-
-    // versioned specific
-    string keyMarker = 12;
-    string versionIdMarker = 13;
-
-    // for internal use, for example, lifecycle management may need to filter objects by tier, or create time.
-    map<string, string> filter = 14;
-}
-
-message ListObjectsResponse {
-    int32 errorCode = 1;
-
-    // Indicates whether the returned list objects response is truncated. A
-    // value of true indicates that the list was truncated. The list can be truncated
-    // if the number of objects exceeds the limit allowed or specified
-    // by max keys.
-    bool isTruncated = 2;
-
-    // When response is truncated (the IsTruncated element value in the response
-    // is true), you can use the key name in this field as marker in the subsequent
-    // request to get next set of objects.
-    //
-    // NOTE: This element is returned only if you have delimiter request parameter
-    // specified.
-    string nextMarker = 3;
-
-    // List of prefixes for this request.
-    repeated string Prefixes = 4;
-
-    // List of objects info for this request.
-    repeated Object objects = 5;
-}
-
-message CountObjectsResponse {
-    int64 Count = 1;
-    int64 Size = 2;
-}
-
-message DeleteObjectInput {
-    string bucket = 1;
-    string key = 2;
-    string versioId = 3;
-    string storageMeta = 4;
-    string eTag = 5;
-    string objectId = 6;
-}
-
-message DeleteObjectOutput {
-    int32 errorCode = 1;
-    bool deleteMarker = 2;
-    string versionId = 3;
-}
-
-message GetObjectInput {
-    string Bucket = 1;
-    string Key = 2;
-    string VersionId = 3;
-    int64 Offset = 4;
-    int64 Length = 5;
-}
-
-message MultipartUpload {
-    string bucket = 1;
-    string key = 2;
-    string uploadId = 3;
-    string objectId = 4; // id used in backend
-    string location = 5; // means backend
-    int32 tier = 6;
-}
-
-message ListParts {
-    string Bucket = 1;
-    string Key = 2;
-    string uploadId = 3;
-    int64 MaxParts = 4;
-    int64 PartNumberMarker = 5;
-}
-
-message TList {
-    repeated int32 Tier = 1;
-}
-
-message Tier2ClassName {
-    map<int32, string> lst = 1;
-}
-
-message GetTierMapResponse {
-    repeated string Transition = 1; // format:[from:to from:to ....]
-    map<string, Tier2ClassName> Tier2Name = 2;
-}
-
-message UpdateObjMetaRequest {
-    string ObjKey = 1;
-    string BucketName = 2;
-    int64 LastModified = 3;
-    map<string, string> Setting = 4;
-}
-
-message StorageClass {
-    string Name = 1;
-    int32 Tier = 2;
-}
-
-message GetStorageClassesResponse {
-    repeated StorageClass classes = 1;
-}
-
-message GetBackendTypeByTierRequest {
-    int32 Tier = 1;
-}
-
-message GetBackendTypeByTierResponse {
-    repeated string Types = 1;
-}
-
-message MultipartUploadRecord {
-    string ObjectKey = 1;
-    string Bucket = 2;
-    string Backend = 3;
-    string UploadId = 4;
-    int64 InitTime = 5;
-    string tenantId = 6;
-    string userId = 7;
-}
-
-message ListBucketUploadRequest {
-    string bucketName = 1;
-    string delimiter = 2;
-    string encodingType = 3;
-    int32 maxUploads = 4;
-    string keyMarker = 5;
-    string prefix = 6;
-    string uploadIdMarker = 7;
-}
-
-message Owner {
-    string id = 1;
-    string displayName = 2;
-}
-
-message Upload {
-    string key = 1;
-    string uploadId = 2;
-    Owner initiator = 3;
-    Owner owner = 4;
-    string storageClass = 5;
-    string initiated = 6;
-}
-
-message ListBucketUploadResult {
-    bool isTruncated = 1;
-    string nextKeyMarker = 2;
-    string nextUploadIdMarker = 3;
-    repeated string commonPrefix = 4;
-    repeated Upload uploads = 5;
-}
-
-message ListBucketUploadResponse {
-    int32 errorCode = 1;
-    ListBucketUploadResult result = 2;
-}
-
-message Restore{
-    int64 days          = 1;
-    string tier  = 2;
-    string bucketName   = 3;
-    string objectKey    = 4;
-}
-
-message RestoreObjectRequest {
-    Restore restore = 1;
-}
->>>>>>> ee0bcbe2
