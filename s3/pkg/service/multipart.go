--- conflicted
+++ resolved
@@ -379,13 +379,9 @@
 	eTag := hex.EncodeToString(md5Writer.Sum(nil))
 	eTag += "-" + strconv.Itoa(len(in.CompleteParts))
 
-<<<<<<< HEAD
 	backendName := multipart.Metadata.Location
-=======
-	backendName := bucket.DefaultLocation
 	// incase get backend failed
 	ctx = utils.SetRepresentTenant(ctx, tenantId, bucket.TenantId)
->>>>>>> f83f82b6
 	backend, err := utils.GetBackend(ctx, s.backendClient, backendName)
 	if err != nil {
 		log.Errorln("failed to get backend client with err:", err)
@@ -512,13 +508,9 @@
 		return err
 	}
 
-<<<<<<< HEAD
 	backendName := multipart.Metadata.Location
-=======
-	backendName := bucket.DefaultLocation
 	// incase get backend failed
 	ctx = utils.SetRepresentTenant(ctx, tenantId, bucket.TenantId)
->>>>>>> f83f82b6
 	backend, err := utils.GetBackend(ctx, s.backendClient, backendName)
 	if err != nil {
 		log.Errorln("failed to get backend client with err:", err)
