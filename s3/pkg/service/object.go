--- conflicted
+++ resolved
@@ -267,11 +267,7 @@
 	var err error
 	defer func() {
 		out.ErrorCode = GetErrCode(err)
-<<<<<<< HEAD
 	}()
-=======
-	} ()
->>>>>>> 950c49a3
 
 	object, err := s.MetaStorage.GetObject(ctx, in.BucketName, in.ObjectKey, true)
 	if err != nil {
@@ -288,14 +284,13 @@
 	objectName := req.Key
 	offset := req.Offset
 	length := req.Length
-<<<<<<< HEAD
 
 	var err error
 	getObjRes := &pb.GetObjectResponse{}
-	defer func() {
+	defer func ()  {
 		getObjRes.ErrorCode = GetErrCode(err)
 		stream.SendMsg(getObjRes)
-	}()
+	} ()
 
 	object, err := s.MetaStorage.GetObject(ctx, bucketName, objectName, true)
 	if err != nil {
@@ -309,12 +304,8 @@
 		return err
 	}
 
-	backendName := bucket.DefaultLocation
-	if object.Location != "" {
-		backendName = object.Location
-	}
 	// if this object has only one part
-	backend, err := getBackend(ctx, s.backendClient, backendName)
+	backend, err := getBackend(ctx, s.backendClient, bucket)
 	if err != nil {
 		log.Errorln("unable to get backend. err:", err)
 		return err
@@ -325,7 +316,7 @@
 		return err
 	}
 	log.Infof("get object offset %v, length %v", offset, length)
-	reader, err := sd.Get(ctx, object.Object, offset, offset+length-1)
+	reader, err := sd.Get(ctx, object.Object, offset, offset + length - 1)
 	if err != nil {
 		log.Errorln("failed to get data. err:", err)
 		return err
@@ -356,78 +347,6 @@
 			break
 		}
 
-		err = stream.Send(&pb.GetObjectResponse{ErrorCode: int32(ErrNoErr), Data: buf[0:n]})
-		if err != nil {
-			log.Infof("stream send error: %v\n", err)
-			break
-		}
-		left -= int64(n)
-	}
-
-=======
-
-	var err error
-	getObjRes := &pb.GetObjectResponse{}
-	defer func ()  {
-		getObjRes.ErrorCode = GetErrCode(err)
-		stream.SendMsg(getObjRes)
-	} ()
-
-	object, err := s.MetaStorage.GetObject(ctx, bucketName, objectName, true)
-	if err != nil {
-		log.Errorln("failed to get object info from meta storage. err:", err)
-		return err
-	}
-
-	bucket, err := s.MetaStorage.GetBucket(ctx, bucketName, true)
-	if err != nil {
-		log.Errorln("failed to get bucket from meta storage. err:", err)
-		return err
-	}
-
-	// if this object has only one part
-	backend, err := getBackend(ctx, s.backendClient, bucket)
-	if err != nil {
-		log.Errorln("unable to get backend. err:", err)
-		return err
-	}
-	sd, err := driver.CreateStorageDriver(backend.Type, backend)
-	if err != nil {
-		log.Errorln("failed to create storage driver. err:", err)
-		return err
-	}
-	log.Infof("get object offset %v, length %v", offset, length)
-	reader, err := sd.Get(ctx, object.Object, offset, offset + length - 1)
-	if err != nil {
-		log.Errorln("failed to get data. err:", err)
-		return err
-	}
-
-	eof := false
-	left := object.Size
-	buf := make([]byte, ChunkSize)
-	for !eof && left > 0 {
-		n, err := reader.Read(buf)
-		if err != nil && err != io.EOF {
-			log.Errorln("failed to read, err:", err)
-			break
-		}
-		// From https://golang.org/pkg/io/, a Reader returning a non-zero number of bytes at the end of the input stream
-		// may return either err == EOF or err == nil. The next Read should return 0, EOF.
-		// If err is equal to io.EOF, a non-zero number of bytes may be returned.
-		if err == io.EOF {
-			log.Debugln("finished read")
-			eof = true
-		}
-		// From https://golang.org/pkg/io/, there is the following statement.
-		// Implementations of Read are discouraged from returning a zero byte count with a nil error, except when len(p) ==
-		// 0. Callers should treat a return of 0 and nil as indicating that nothing happened; in particular it does not indicate EOF.
-		// If n is equal 0, it indicate that there is no more data to read
-		if n == 0 {
-			log.Infoln("reader return zero bytes.")
-			break
-		}
-
 		err = stream.Send(&pb.GetObjectResponse{ErrorCode:int32(ErrNoErr), Data:buf[0:n]})
 		if err != nil {
 			log.Infof("stream send error: %v\n", err)
@@ -436,7 +355,6 @@
 		left -= int64(n)
 	}
 
->>>>>>> 950c49a3
 	log.Infoln("get object successfully")
 	return nil
 }
