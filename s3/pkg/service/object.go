--- conflicted
+++ resolved
@@ -122,7 +122,7 @@
 	obj.TenantId = tenantId
 	log.Infof("metadata of object is:%+v\n", obj)
 	log.Infof("*********bucket:%s,key:%s,size:%d\n", obj.BucketName, obj.ObjectKey, obj.Size)
-	oldObj, err := s.MetaStorage.GetObject(ctx, obj.BucketName, obj.ObjectKey, true)
+	oldObj, err := s.MetaStorage.GetObject(ctx, obj.BucketName, obj.ObjectKey, "", true)
 	if err != nil && oldObj != nil {
 		log.Info("got the object with same name(%s, %s, %s)", oldObj.BucketName, oldObj.ObjectKey, oldObj.ObjectId)
 		obj.StorageMeta = oldObj.StorageMeta
@@ -242,7 +242,7 @@
 	//	err = yig.MetaStorage.PutObject(object, nil, nil, true)
 	//}
 
-	err = s.MetaStorage.PutObject(ctx, object, nil, true)
+	err = s.MetaStorage.PutObject(ctx, object, nil, nil, true)
 	if err != nil {
 		log.Errorln("failed to put object meta. err:", err)
 		//RecycleQueue <- maybeObjectToRecycle
@@ -513,7 +513,7 @@
 
 	// TODO: delete old object
 
-	err = s.MetaStorage.PutObject(ctx, &meta.Object{Object: targetObject}, nil, true)
+	err = s.MetaStorage.PutObject(ctx, &meta.Object{Object: targetObject}, nil, nil, true)
 	if err != nil {
 		log.Errorln("failed to put object meta. err:", err)
 		// TODO: delete uncompleted object at backend
@@ -998,7 +998,6 @@
 	return s.MetaStorage.Db.ListObjects(ctx, request.Bucket, request.Versioned, int(request.MaxKeys), filt)
 }
 
-<<<<<<< HEAD
 func (s *s3Service) cleanObject(ctx context.Context, object *Object, sd driver.StorageDriver) error {
 	delInput := &pb.DeleteObjectInput{
 		Bucket: object.BucketName, Key: object.ObjectKey, ObjectId: object.ObjectId,
@@ -1015,7 +1014,8 @@
 	}
 
 	return err
-=======
+}
+
 func (s *s3Service) PutObjACL(ctx context.Context, in *pb.PutObjACLRequest, out *pb.BaseResponse) error {
 	log.Info("PutObjACL is called in s3 service.")
 	var err error
@@ -1053,7 +1053,7 @@
 		// TODO validate user policy and ACL
 	}
 
-	object, err := s.MetaStorage.GetObject(ctx, in.ACLConfig.BucketName, in.ACLConfig.ObjectKey, true)
+	object, err := s.MetaStorage.GetObject(ctx, in.ACLConfig.BucketName, in.ACLConfig.ObjectKey, "", true)
 	if err != nil {
 		log.Errorln("failed to get object info from meta storage. err:", err)
 		return err
@@ -1067,5 +1067,4 @@
 
 	log.Infoln("Put object acl successfully.")
 	return nil
->>>>>>> b39579e4
 }