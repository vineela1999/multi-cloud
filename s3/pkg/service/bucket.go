// Copyright 2019 The OpenSDS Authors.
//
// Licensed under the Apache License, Version 2.0 (the "License");
// you may not use this file except in compliance with the License.
// You may obtain a copy of the License at
//
//     http://www.apache.org/licenses/LICENSE-2.0
//
// Unless required by applicable law or agreed to in writing, software
// distributed under the License is distributed on an "AS IS" BASIS,
// WITHOUT WARRANTIES OR CONDITIONS OF ANY KIND, either express or implied.
// See the License for the specific language governing permissions and
// limitations under the License.

package service

import (
	"context"
	"github.com/opensds/multi-cloud/s3/pkg/utils"

	"github.com/opensds/multi-cloud/api/pkg/s3"
	. "github.com/opensds/multi-cloud/s3/error"
	. "github.com/opensds/multi-cloud/s3/pkg/meta/types"
	"github.com/opensds/multi-cloud/s3/pkg/meta/util"
	pb "github.com/opensds/multi-cloud/s3/proto"
	log "github.com/sirupsen/logrus"
)

func (s *s3Service) ListBuckets(ctx context.Context, in *pb.BaseRequest, out *pb.ListBucketsResponse) error {
	log.Info("ListBuckets is called in s3 service.")
	var err error
	defer func() {
		out.ErrorCode = GetErrCode(err)
	}()

	buckets, err := s.MetaStorage.Db.GetBuckets(ctx)
	if err != nil {
		log.Errorf("list buckets failed, err:%v\n", err)
		return nil
	}

	// TODO: paging list
	for j := 0; j < len(buckets); j++ {
		if buckets[j].Deleted != true {
			out.Buckets = append(out.Buckets, &pb.Bucket{
				Name:                 buckets[j].Name,
				TenantId:             buckets[j].TenantId,
				CreateTime:           buckets[j].CreateTime,
				Usages:               buckets[j].Usages,
				Tier:                 buckets[j].Tier,
				DefaultLocation:      buckets[j].DefaultLocation,
				Versioning:           buckets[j].Versioning,
				ServerSideEncryption: buckets[j].ServerSideEncryption,
			})
		}
	}

	log.Infof("out.Buckets:%+v\n", out.Buckets)
	return nil
}

func (s *s3Service) CreateBucket(ctx context.Context, in *pb.Bucket, out *pb.BaseResponse) error {
	log.Infof("CreateBucket is called in s3 service, in:%+v\n", in)
	var err error
	defer func() {
		out.ErrorCode = GetErrCode(err)
	}()

	bucketName := in.Name
	if err = s3.CheckValidBucketName(bucketName); err != nil {
		log.Errorf("invalid bucket name:%v\n", err)
		err = ErrInvalidBucketName
		return nil
	}

	processed, err := s.MetaStorage.Db.CheckAndPutBucket(ctx, &Bucket{Bucket: in})
	if err != nil {
		log.Error("Error making checkandput: ", err)
		return nil
	}
	log.Infof("create bucket[%s] in database succeed, processed=%v.\n", in.Name, processed)
	if !processed { // bucket already exists, return accurate message
		/*bucket*/ _, err := s.MetaStorage.GetBucket(ctx, bucketName, false)
		if err == nil {
			log.Error("Error get bucket: ", bucketName, ", with error", err)
			err = ErrBucketAlreadyExists
		}
	}
	if in.Versioning != nil {
		err = s.MetaStorage.Db.CreateBucketVersioning(ctx, in.Name, in.Versioning.Status)
		if err != nil {
			// set default version to disabled
			err = s.MetaStorage.Db.CreateBucketVersioning(ctx, in.Name, "Disabled")
			log.Error("Error creating version entry: ", err)
			return err
		}
	}
	return nil

<<<<<<< HEAD
	if in.ServerSideEncryption != nil{
		byteArr, keyErr := utils.GetRandom32BitKey()
		if keyErr != nil {
			log.Error("Error generating SSE key", keyErr)
			return keyErr
		}
		err = s.MetaStorage.Db.CreateBucketSSE(ctx, in.Name, in.ServerSideEncryption.SseType, byteArr)
=======
	if in.ServerSideEncryption != nil {
		err = s.MetaStorage.Db.CreateBucketSSE(ctx, in.Name, in.ServerSideEncryption.SseType)
>>>>>>> 1109a68c
		if err != nil {
			log.Error("Error creating SSE entry: ", err)
			return err
		}
	} else {
		// set default SSE option to none
		err = s.MetaStorage.Db.CreateBucketSSE(ctx, in.Name, "NONE", []byte("NONE"))
		if err != nil {
			log.Error("Error creating SSE entry: ", err)
			return err
		}
	}
	return err
}

func (s *s3Service) GetBucket(ctx context.Context, in *pb.Bucket, out *pb.GetBucketResponse) error {
	log.Infof("GetBucket %s is called in s3 service.", in.Id)
	var err error
	defer func() {
		out.ErrorCode = GetErrCode(err)
	}()

	bucket, err := s.MetaStorage.GetBucket(ctx, in.Name, false)
	if err != nil {
		log.Errorf("get bucket[%s] failed, err:%v\n", in.Name, err)
		// return nil, otherwise api cannot get error code
		return nil
	}

	_, _, err = CheckRights(ctx, bucket.TenantId)
	if err != nil {
		if err == ErrAccessDenied {
			err = ErrBucketAccessForbidden
		}
		log.Errorf("check right failed, err:%v\n", err)
		return nil
	}

	out.BucketMeta = &pb.Bucket{
		Id:                   bucket.Id,
		Name:                 bucket.Name,
		TenantId:             bucket.TenantId,
		UserId:               bucket.UserId,
		Acl:                  bucket.Acl,
		CreateTime:           bucket.CreateTime,
		Deleted:              bucket.Deleted,
		DefaultLocation:      bucket.DefaultLocation,
		Tier:                 bucket.Tier,
		Usages:               bucket.Usages,
		Versioning:           bucket.Versioning,
		ServerSideEncryption: bucket.ServerSideEncryption,
	}

	return nil
}

func (s *s3Service) DeleteBucket(ctx context.Context, in *pb.Bucket, out *pb.BaseResponse) error {
	bucketName := in.Name
	log.Infof("DeleteBucket is called in s3 service, bucketName is %s.\n", bucketName)
	var err error
	defer func() {
		out.ErrorCode = GetErrCode(err)
	}()

	bucket, err := s.MetaStorage.GetBucket(ctx, bucketName, false)
	if err != nil {
		log.Errorf("get bucket failed, err:%+v\n", err)
		return nil
	}
	_, _, err = CheckRights(ctx, bucket.TenantId)
	if err != nil {
		return nil
	}

	// Check if bucket is empty
	objs, _, err := s.MetaStorage.Db.ListObjects(ctx, bucketName, false, 1, nil)
	if err != nil {
		log.Errorf("list objects failed, err:%v\n", err)
		return nil
	}
	if len(objs) != 0 {
		log.Errorf("bucket[%s] is not empty.\n", bucketName)
		err = ErrBucketNotEmpty
		return nil
	}
	err = s.MetaStorage.Db.DeleteBucket(ctx, bucket)
	if err != nil {
		log.Errorf("delete bucket[%s] failed, err:%v\n", bucketName, err)
		return nil
	}

	log.Infof("delete bucket[%s] successfully\n", bucketName)
	return nil
}

func (s *s3Service) PutBucketLifecycle(ctx context.Context, in *pb.PutBucketLifecycleRequest, out *pb.BaseResponse) error {
	log.Infof("set lifecycle for bucket[%s]\n", in.BucketName)
	var err error
	defer func() {
		out.ErrorCode = GetErrCode(err)
	}()

	bucket, err := s.MetaStorage.GetBucket(ctx, in.BucketName, true)
	if err != nil {
		log.Errorf("get bucket failed, err:%v\n", err)
		return nil
	}

	_, _, err = CheckRights(ctx, bucket.TenantId)
	if err != nil {
		if err == ErrAccessDenied {
			err = ErrBucketAccessForbidden
		}
		return nil
	}

	bucket.LifecycleConfiguration = in.Lc
	err = s.MetaStorage.Db.PutBucket(ctx, bucket)
	/* TODO: enable cache, see https://github.com/opensds/multi-cloud/issues/698
	if err == nil {
		s.MetaStorage.Cache.Remove(redis.BucketTable, meta.BUCKET_CACHE_PREFIX, bucketName)
	}*/

	return nil
}

func (s *s3Service) GetBucketLifecycle(ctx context.Context, in *pb.BaseRequest, out *pb.GetBucketLifecycleResponse) error {
	var err error
	defer func() {
		out.ErrorCode = GetErrCode(err)
	}()

	bucket, err := s.MetaStorage.GetBucket(ctx, in.Id, true)
	if err != nil {
		log.Errorf("get bucket failed, err:%v\n", err)
		return nil
	}

	_, _, err = CheckRights(ctx, bucket.TenantId)
	if err != nil {
		if err == ErrAccessDenied {
			err = ErrBucketAccessForbidden
		}
		return nil
	}

	if len(bucket.LifecycleConfiguration) == 0 {
		log.Errorf("bucket[%s] has no lifecycle configuration\n", in.Id)
		err = ErrNoSuchBucketLc
	} else {
		out.Lc = bucket.LifecycleConfiguration
	}

	return nil
}

func (s *s3Service) DeleteBucketLifecycle(ctx context.Context, in *pb.BaseRequest, out *pb.BaseResponse) error {
	log.Infof("delete lifecycle for bucket:%s\n", in.Id)
	var err error
	defer func() {
		out.ErrorCode = GetErrCode(err)
	}()

	bucket, err := s.MetaStorage.GetBucket(ctx, in.Id, true)
	if err != nil {
		log.Errorf("get bucket err: %v\n", err)
		return nil
	}
	_, _, err = CheckRights(ctx, bucket.TenantId)
	if err != nil {
		if err == ErrAccessDenied {
			err = ErrBucketAccessForbidden
		}
		return nil
	}

	bucket.LifecycleConfiguration = nil
	err = s.MetaStorage.Db.PutBucket(ctx, bucket)
	if err != nil {
		log.Errorf("update bucket failed, err: %v\n", err)
		return nil
	} else {
		log.Infof("delete lifecycle for bucket:%s successfully\n", in.Id)
	}

	/* TODO: enable cache
	if err == nil {
		yig.MetaStorage.Cache.Remove(redis.BucketTable, meta.BUCKET_CACHE_PREFIX, bucketName)
	}*/

	return nil
}

// ListBucketLifecycle is used by lifecycle management service, not need to return error code
func (s *s3Service) ListBucketLifecycle(ctx context.Context, in *pb.BaseRequest, out *pb.ListBucketsResponse) error {
	log.Info("ListBucketLifecycle is called in s3 service.")
	//buckets := []pb.Bucket{}
	buckets, err := s.MetaStorage.Db.ListBucketLifecycle(ctx)
	if err != nil {
		log.Errorf("list buckets with lifecycle failed, err:%v\n", err)
		return err
	}

	// TODO: paging list
	for _, v := range buckets {
		if v.Deleted != true {
			out.Buckets = append(out.Buckets, &pb.Bucket{
				Name:                   v.Name,
				DefaultLocation:        v.DefaultLocation,
				LifecycleConfiguration: v.LifecycleConfiguration,
			})
		}
	}

	log.Info("list lifecycle successfully")
	return nil
}

func (s *s3Service) PutBucketACL(ctx context.Context, in *pb.PutBucketACLRequest, out *pb.BaseResponse) error {
	log.Info("PutBucketACL is called in s3 service.")
	var err error
	defer func() {
		out.ErrorCode = GetErrCode(err)
	}()

	bucket, err := s.MetaStorage.GetBucket(ctx, in.ACLConfig.BucketName, true)
	if err != nil {
		log.Errorf("failed to get bucket meta. err: %v\n", err)
		return err
	}

	isAdmin, tenantId, err := util.GetCredentialFromCtx(ctx)
	if err != nil && isAdmin == false {
		log.Error("get tenant id failed")
		err = ErrInternalError
		return err
	}

	if isAdmin == false {
		if bucket.TenantId != tenantId {
			err = ErrBucketAccessForbidden
			return err
		}
	}

	bucket.Acl = &pb.Acl{CannedAcl: in.ACLConfig.CannedAcl}
	err = s.MetaStorage.Db.PutBucket(ctx, bucket)
	if err != nil {
		log.Error("failed to put bucket, err:", err)
		return err
	}
	log.Infoln("Put bucket acl successfully.")
	return nil
}<|MERGE_RESOLUTION|>--- conflicted
+++ resolved
@@ -97,7 +97,6 @@
 	}
 	return nil
 
-<<<<<<< HEAD
 	if in.ServerSideEncryption != nil{
 		byteArr, keyErr := utils.GetRandom32BitKey()
 		if keyErr != nil {
@@ -105,15 +104,11 @@
 			return keyErr
 		}
 		err = s.MetaStorage.Db.CreateBucketSSE(ctx, in.Name, in.ServerSideEncryption.SseType, byteArr)
-=======
-	if in.ServerSideEncryption != nil {
-		err = s.MetaStorage.Db.CreateBucketSSE(ctx, in.Name, in.ServerSideEncryption.SseType)
->>>>>>> 1109a68c
 		if err != nil {
 			log.Error("Error creating SSE entry: ", err)
 			return err
 		}
-	} else {
+	} else{
 		// set default SSE option to none
 		err = s.MetaStorage.Db.CreateBucketSSE(ctx, in.Name, "NONE", []byte("NONE"))
 		if err != nil {
