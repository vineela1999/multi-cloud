// Copyright 2019 The OpenSDS Authors.
//
// Licensed under the Apache License, Version 2.0 (the "License");
// you may not use this file except in compliance with the License.
// You may obtain a copy of the License at
//
//     http://www.apache.org/licenses/LICENSE-2.0
//
// Unless required by applicable law or agreed to in writing, software
// distributed under the License is distributed on an "AS IS" BASIS,
// WITHOUT WARRANTIES OR CONDITIONS OF ANY KIND, either express or implied.
// See the License for the specific language governing permissions and
// limitations under the License.

package azure

import (
	"bytes"
	"context"
	"encoding/base64"
	"encoding/binary"
	"io"
	"io/ioutil"
	"net/http"
	"net/url"
	"time"

	"encoding/hex"
	"github.com/Azure/azure-storage-blob-go/azblob"
	backendpb "github.com/opensds/multi-cloud/backend/proto"
	. "github.com/opensds/multi-cloud/s3/error"
	dscommon "github.com/opensds/multi-cloud/s3/pkg/datastore/common"
	"github.com/opensds/multi-cloud/s3/pkg/model"
	osdss3 "github.com/opensds/multi-cloud/s3/pkg/service"
	"github.com/opensds/multi-cloud/s3/pkg/utils"
	pb "github.com/opensds/multi-cloud/s3/proto"
	log "github.com/sirupsen/logrus"
	"strconv"
)

// TryTimeout indicates the maximum time allowed for any single try of an HTTP request.
var MaxTimeForSingleHttpRequest = 50 * time.Minute

type AzureAdapter struct {
	backend      *backendpb.BackendDetail
	containerURL azblob.ContainerURL
}

/*func Init(backend *backendpb.BackendDetail) *AzureAdapter {
	endpoint := backend.Endpoint
	AccessKeyID := backend.Access
	AccessKeySecret := backend.Security
	ad := AzureAdapter{}
	containerURL, err := ad.createContainerURL(endpoint, AccessKeyID, AccessKeySecret)
	if err != nil {
		log.Infof("AzureAdapter Init container URL faild:%v\n", err)
		return nil
	}
	adap := &AzureAdapter{backend: backend, containerURL: containerURL}
	log.Log("AzureAdapter Init succeed, container URL:", containerURL.String())
	return adap
}*/

func (ad *AzureAdapter) createContainerURL(endpoint string, acountName string, accountKey string) (azblob.ContainerURL,
	error) {
	credential, err := azblob.NewSharedKeyCredential(acountName, accountKey)

	if err != nil {
		log.Infof("create credential[Azure Blob] failed, err:%v\n", err)
		return azblob.ContainerURL{}, err
	}

	//create containerURL
	p := azblob.NewPipeline(credential, azblob.PipelineOptions{
		Retry: azblob.RetryOptions{
			TryTimeout: MaxTimeForSingleHttpRequest,
		},
	})
	URL, _ := url.Parse(endpoint)

	return azblob.NewContainerURL(*URL, p), nil
}

func (ad *AzureAdapter) Put(ctx context.Context, stream io.Reader, object *pb.Object) (dscommon.PutResult, error) {
	objectId := object.BucketName + "/" + object.ObjectKey
	blobURL := ad.containerURL.NewBlockBlobURL(objectId)
	result := dscommon.PutResult{}
	userMd5 := dscommon.GetMd5FromCtx(ctx)
	log.Infof("put object[Azure Blob], objectId:%s, blobURL:%v, userMd5:%s, size:%d\n", objectId, blobURL, userMd5, object.Size)

	log.Infof("put object[Azure Blob] begin, objectId:%s\n", objectId)
	options := azblob.UploadStreamToBlockBlobOptions{BufferSize: 2 * 1024 * 1024, MaxBuffers: 2}

	uploadResp, err := azblob.UploadStreamToBlockBlob(ctx, stream, blobURL, options)
	log.Infof("put object[Azure Blob] end, objectId:%s\n", objectId)
	if err != nil {
		log.Errorf("put object[Azure Blob], objectId:%s, err:%v\n", objectId, err)
		return result, ErrPutToBackendFailed
	}
	if uploadResp.Response().StatusCode != http.StatusCreated {
		log.Errorf("put object[Azure Blob], objectId:%s, StatusCode:%d\n", objectId, uploadResp.Response().StatusCode)
		return result, ErrPutToBackendFailed
	}

	if object.Tier == 0 {
		// default
		object.Tier = utils.Tier1
	}
	storClass, err := osdss3.GetNameFromTier(object.Tier, utils.OSTYPE_Azure)
	if err != nil {
		log.Infof("translate tier[%d] to aws storage class failed\n", object.Tier)
		return result, ErrInternalError
	}

	resultMd5 := uploadResp.Response().Header.Get("Content-MD5")
	resultMd5Bytes, err := base64.StdEncoding.DecodeString(resultMd5)
	if err != nil {
		log.Errorf("decode Content-MD5 failed, err:%v\n", err)
		return result, ErrBadDigest
	}
	decodedMd5 := hex.EncodeToString(resultMd5Bytes)
	if userMd5 != "" && userMd5 != decodedMd5 {
		log.Error("### MD5 not match, resultMd5:", resultMd5, ", decodedMd5:", decodedMd5, ", userMd5:", userMd5)
		return result, ErrBadDigest
	}

	// Currently, only support Hot
	_, err = blobURL.SetTier(ctx, azblob.AccessTierType(storClass), azblob.LeaseAccessConditions{})
	if err != nil {
		log.Errorf("set azure blob tier[%s] failed:%v\n", object.Tier, err)
		return result, ErrPutToBackendFailed
	}

	result.UpdateTime = time.Now().Unix()
	result.ObjectId = objectId
	result.Etag = decodedMd5
	result.Meta = uploadResp.Version()
	result.Written = object.Size
	log.Infof("upload object[Azure Blob] succeed, objectId:%s, UpdateTime is:%v\n", objectId, result.UpdateTime)

	return result, nil
}

func (ad *AzureAdapter) Get(ctx context.Context, object *pb.Object, start int64, end int64) (io.ReadCloser, error) {
	bucket := ad.backend.BucketName
	log.Infof("get object[Azure Blob], bucket:%s, objectId:%s\n", bucket, object.ObjectId)

	blobURL := ad.containerURL.NewBlobURL(object.ObjectId)

	count := end - start + 1
	log.Infof("blobURL:%v, size:%d, start=%d, end=%d, count=%d\n", blobURL, object.Size, start, end, count)
	downloadResp, err := blobURL.Download(ctx, start, count, azblob.BlobAccessConditions{}, false)
	if err != nil {
		log.Errorf("get object[Azure Blob] failed, objectId:%s, err:%v\n", object.ObjectId, err)
		return nil, ErrGetFromBackendFailed
	}

	log.Infof("get object[Azure Blob] successfully, objectId:%s\n", object.ObjectId)
	return downloadResp.Response().Body, nil
}

func (ad *AzureAdapter) Delete(ctx context.Context, input *pb.DeleteObjectInput) error {
	bucket := ad.backend.BucketName
	objectId := input.Bucket + "/" + input.Key
	log.Infof("delete object[Azure Blob], objectId:%s, bucket:%s\n", objectId, bucket)

	blobURL := ad.containerURL.NewBlockBlobURL(objectId)
	log.Infof("blobURL is %v\n", blobURL)
	delRsp, err := blobURL.Delete(ctx, azblob.DeleteSnapshotsOptionInclude, azblob.BlobAccessConditions{})
	if err != nil {
		if serr, ok := err.(azblob.StorageError); ok { // This error is a Service-specific
			log.Infof("delete service code:%s\n", serr.ServiceCode())
			if string(serr.ServiceCode()) == string(azblob.StorageErrorCodeBlobNotFound) {
				return nil
			}
		}

		log.Errorf("delete object[Azure Blob] failed, objectId:%s, err:%v\n", objectId, err)
		return ErrDeleteFromBackendFailed
	}

	if delRsp.StatusCode() != http.StatusOK && delRsp.StatusCode() != http.StatusAccepted {
		log.Errorf("delete object[Azure Blob] failed, objectId:%s, status code:%d\n", objectId, delRsp.StatusCode())
		return ErrDeleteFromBackendFailed
	}

	log.Infof("delete object[Azure Blob] succeed, objectId:%s\n", objectId)
	return nil
}

func (ad *AzureAdapter) Copy(ctx context.Context, stream io.Reader, target *pb.Object) (result dscommon.PutResult, err error) {
	log.Errorf("copy[Azure Blob] is not supported.")
	err = ErrInternalError
	return
}

func (ad *AzureAdapter) ChangeStorageClass(ctx context.Context, object *pb.Object, newClass *string) error {
	objectId := object.ObjectId
	blobURL := ad.containerURL.NewBlockBlobURL(objectId)
	log.Infof("change storage class[Azure Blob], objectId:%s, blobURL is %v\n", objectId, blobURL)

	var res *azblob.BlobSetTierResponse
	var err error
	switch *newClass {
	case string(azblob.AccessTierHot):
		res, err = blobURL.SetTier(ctx, azblob.AccessTierHot, azblob.LeaseAccessConditions{})
	case string(azblob.AccessTierCool):
		res, err = blobURL.SetTier(ctx, azblob.AccessTierCool, azblob.LeaseAccessConditions{})
	case string(azblob.AccessTierArchive):
		res, err = blobURL.SetTier(ctx, azblob.AccessTierArchive, azblob.LeaseAccessConditions{})
	default:
		log.Errorf("change storage class[Azure Blob] of object[%s] to %s failed, err: invalid storage class.\n",
			object.ObjectKey, newClass)
		return ErrInvalidStorageClass
	}
	if err != nil {
		log.Errorf("change storage class[Azure Blob] of object[%s] to %s failed, err:%v\n", object.ObjectKey,
			newClass, err)
		return ErrInternalError
	} else {
		log.Errorf("change storage class[Azure Blob] of object[%s] to %s succeed, res:%v\n", object.ObjectKey,
			newClass, res.Response())
	}

	return nil
}

func (ad *AzureAdapter) GetObjectInfo(bucketName string, key string, context context.Context) (*pb.Object, error) {
	object := pb.Object{}
	object.BucketName = bucketName
	object.ObjectKey = key
	return &object, nil
}

func (ad *AzureAdapter) InitMultipartUpload(ctx context.Context, object *pb.Object) (*pb.MultipartUpload, error) {
	bucket := ad.backend.BucketName
	log.Infof("bucket is %v\n", bucket)
	multipartUpload := &pb.MultipartUpload{}
	multipartUpload.Key = object.ObjectKey

	multipartUpload.Bucket = object.BucketName
	multipartUpload.UploadId = object.ObjectKey + "_" + strconv.FormatInt(time.Now().UnixNano(), 10)
	multipartUpload.ObjectId = object.BucketName + "/" + object.ObjectKey
	return multipartUpload, nil
}

func (ad *AzureAdapter) Int64ToBase64(blockID int64) string {
	buf := (&[8]byte{})[:]
	binary.LittleEndian.PutUint64(buf, uint64(blockID))
	return ad.BinaryToBase64(buf)
}

func (ad *AzureAdapter) BinaryToBase64(binaryID []byte) string {
	return base64.StdEncoding.EncodeToString(binaryID)
}

func (ad *AzureAdapter) Base64ToInt64(base64ID string) int64 {
	bin, _ := base64.StdEncoding.DecodeString(base64ID)
	return int64(binary.LittleEndian.Uint64(bin))
}

func (ad *AzureAdapter) UploadPart(ctx context.Context, stream io.Reader, multipartUpload *pb.MultipartUpload,
	partNumber int64, upBytes int64) (*model.UploadPartResult, error) {
	bucket := ad.backend.BucketName
	log.Infof("upload part[Azure Blob], bucket:%s, objectId:%s, partNumber:%d\n", bucket, multipartUpload.ObjectId, partNumber)

	blobURL := ad.containerURL.NewBlockBlobURL(multipartUpload.ObjectId)
	base64ID := ad.Int64ToBase64(partNumber)
	bytess, _ := ioutil.ReadAll(stream)
	log.Debugf("blobURL=%+v\n", blobURL)
	rsp, err := blobURL.StageBlock(ctx, base64ID, bytes.NewReader(bytess), azblob.LeaseAccessConditions{}, nil)
	if err != nil {
		log.Errorf("stage block[#%d,base64ID:%s] failed:%v\n", partNumber, base64ID, err)
		return nil, ErrPutToBackendFailed
	}

	etag := hex.EncodeToString(rsp.ContentMD5())
	log.Infof("stage block[#%d,base64ID:%s] succeed, etag:%s.\n", partNumber, base64ID, etag)
	result := &model.UploadPartResult{PartNumber: partNumber, ETag: etag}

	return result, nil
}

func (ad *AzureAdapter) CompleteMultipartUpload(ctx context.Context, multipartUpload *pb.MultipartUpload,
	completeUpload *model.CompleteMultipartUpload) (*model.CompleteMultipartUploadResult, error) {
	bucket := ad.backend.BucketName
	result := model.CompleteMultipartUploadResult{}
	result.Bucket = multipartUpload.Bucket
	result.Key = multipartUpload.Key
	result.Location = ad.backend.Name
	log.Infof("complete multipart upload[Azure Blob], bucket:%s, objectId:%s\n", bucket, multipartUpload.ObjectId)

	blobURL := ad.containerURL.NewBlockBlobURL(multipartUpload.ObjectId)
	var completeParts []string
	for _, p := range completeUpload.Parts {
		base64ID := ad.Int64ToBase64(p.PartNumber)
		completeParts = append(completeParts, base64ID)
	}
	log.Debugf("commit block list, blobURL:%+v, completeParts:%+v\n", blobURL, completeParts)
	_, err := blobURL.CommitBlockList(ctx, completeParts, azblob.BlobHTTPHeaders{}, azblob.Metadata{}, azblob.BlobAccessConditions{})
	if err != nil {
		log.Errorf("commit blocks[bucket:%s, objectId:%s] failed:%v\n", bucket, multipartUpload.ObjectId, err)
		return nil, ErrBackendCompleteMultipartFailed
	} else {
		storClass, err := osdss3.GetNameFromTier(multipartUpload.Tier, utils.OSTYPE_Azure)
		if err != nil {
			log.Errorf("translate tier[%d] to aws storage class failed\n", multipartUpload.Tier)
			return nil, ErrInternalError
		}

		// set tier
		_, err = blobURL.SetTier(ctx, azblob.AccessTierType(storClass), azblob.LeaseAccessConditions{})
		if err != nil {
			log.Errorf("set blob[objectId:%s] tier failed:%v\n", multipartUpload.ObjectId, err)
			return nil, ErrBackendCompleteMultipartFailed
		}
	}

	log.Infof("complete multipart upload[Azure Blob], bucket:%s, objectId:%s succeed\n",
		bucket, multipartUpload.ObjectId)
	return &result, nil
}

func (ad *AzureAdapter) AbortMultipartUpload(ctx context.Context, multipartUpload *pb.MultipartUpload) error {
	bucket := ad.backend.BucketName
	log.Infof("no need to abort multipart upload[objkey:%s].\n", bucket)
	return nil
}

func (ad *AzureAdapter) ListParts(ctx context.Context, multipartUpload *pb.ListParts) (*model.ListPartsOutput, error) {
	return nil, ErrNotImplemented
}

<<<<<<< HEAD
func (ad *AzureAdapter) BackendCheck(ctx context.Context, backendDetail *pb.BackendDetailS3) error {

	object := &pb.Object{
		BucketName: backendDetail.BucketName,
		ObjectKey:  "emptyContainer/",
	}

	bs := []byte{0}
	stream := bytes.NewReader(bs)

	_, err := ad.Put(ctx, stream, object)

	if err != nil {
		log.Debug("failed to put object[Azure Blob]:", err)
		return err
	}

	input := &pb.DeleteObjectInput{
		Bucket: backendDetail.BucketName,
		Key:    "EmptyContainer/",
	}

	err = ad.Delete(ctx, input)
	if err != nil {
		log.Debug("failed to delete object[Azure Blob],\n", err)
		return err
	}
	log.Debug("create and delete object is successful\n")
	return nil

=======
func (ad *AzureAdapter) Restore(ctx context.Context, inp *pb.Restore) error {
	return ErrNotImplemented
>>>>>>> ee0bcbe2
}

func (ad *AzureAdapter) Close() error {
	// TODO:
	return nil
}<|MERGE_RESOLUTION|>--- conflicted
+++ resolved
@@ -331,7 +331,6 @@
 	return nil, ErrNotImplemented
 }
 
-<<<<<<< HEAD
 func (ad *AzureAdapter) BackendCheck(ctx context.Context, backendDetail *pb.BackendDetailS3) error {
 
 	object := &pb.Object{
@@ -361,11 +360,10 @@
 	}
 	log.Debug("create and delete object is successful\n")
 	return nil
-
-=======
+}
+
 func (ad *AzureAdapter) Restore(ctx context.Context, inp *pb.Restore) error {
 	return ErrNotImplemented
->>>>>>> ee0bcbe2
 }
 
 func (ad *AzureAdapter) Close() error {
