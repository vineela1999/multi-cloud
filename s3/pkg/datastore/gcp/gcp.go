// Copyright 2021 The SODA Authors.
//
// Licensed under the Apache License, Version 2.0 (the "License");
// you may not use this file except in compliance with the License.
// You may obtain a copy of the License at
//
//     http://www.apache.org/licenses/LICENSE-2.0
//
// Unless required by applicable law or agreed to in writing, software
// distributed under the License is distributed on an "AS IS" BASIS,
// WITHOUT WARRANTIES OR CONDITIONS OF ANY KIND, either express or implied.
// See the License for the specific language governing permissions and
// limitations under the License.

package gcp

import (
	"bytes"
	"context"
	"fmt"
	"io"
	"io/ioutil"
	"time"

	"crypto/md5"
	"encoding/hex"
	awss3 "github.com/aws/aws-sdk-go/service/s3"
	"github.com/aws/aws-sdk-go/aws"
	"github.com/aws/aws-sdk-go/aws/credentials"
	"github.com/aws/aws-sdk-go/aws/session"
	"github.com/aws/aws-sdk-go/service/s3/s3manager"
	backendpb "github.com/opensds/multi-cloud/backend/proto"
	. "github.com/opensds/multi-cloud/s3/error"
	dscommon "github.com/opensds/multi-cloud/s3/pkg/datastore/common"
	"github.com/opensds/multi-cloud/s3/pkg/model"
	osdss3 "github.com/opensds/multi-cloud/s3/pkg/service"
	"github.com/opensds/multi-cloud/s3/pkg/utils"
	pb "github.com/opensds/multi-cloud/s3/proto"
	log "github.com/sirupsen/logrus"
	"github.com/webrtcn/s3client"
	. "github.com/webrtcn/s3client"
)

type GcsAdapter struct {
	backend *backendpb.BackendDetail
	session *s3client.Client
}

func (ad *GcsAdapter) BucketDelete(ctx context.Context, in *pb.Bucket) error {
<<<<<<< HEAD
	log.Info("Bucket delete is called in gcp")
	Region := aws.String(ad.backend.Region)
	Endpoint := aws.String(ad.backend.Endpoint)
	Credentials := credentials.NewStaticCredentials(ad.backend.Access, ad.backend.Security, "")
	configuration := &aws.Config{
		Region:      Region,
		Endpoint:    Endpoint,
		Credentials: Credentials,
	}

	svc := awss3.New(session.New(configuration))

	input := &awss3.DeleteBucketInput{
		Bucket: aws.String(in.Name),
	}
	//User have option to pass timout of the call through ctx
	result, err := svc.DeleteBucketWithContext(ctx, input)
	if err != nil {
		log.Error("failed to delete bucket due to %s:", err)
		return err
	}
	log.Debug("The bucket deletion is successful in gcp:%s",result)

	return nil

}

func (ad *GcsAdapter) BucketCreate(ctx context.Context, input *pb.Bucket) error {
	log.Info("Bucket create is called in gcp service  and input request is:", input)

	Region := aws.String(ad.backend.Region)
	Endpoint := aws.String(ad.backend.Endpoint)
	Credentials := credentials.NewStaticCredentials(ad.backend.Access, ad.backend.Security, "")
	configuration := &aws.Config{
		Region:      Region,
		Endpoint:    Endpoint,
		Credentials: Credentials,
	}

	svc := awss3.New(session.New(configuration))

	in := &awss3.CreateBucketInput{
		Bucket: aws.String(input.Name),
	}

	buckout, err := svc.CreateBucket(in)
	if err != nil {
		log.Error("create bucket failed in gcp with err:%s", err)
		return err
	}
	log.Debug("The bucket creation successful in gcp with output:%s", buckout)

	return nil
}


=======
	return nil
}

func (ad *GcsAdapter) BucketCreate(ctx context.Context, input *pb.Bucket) error {
	return nil
}

>>>>>>> 90046150
func (ad *GcsAdapter) Put(ctx context.Context, stream io.Reader, object *pb.Object) (dscommon.PutResult, error) {
	bucketName := object.BucketName
	objectId := object.ObjectKey
	storageClass := dscommon.GetStorClassFromCtx(ctx)
	log.Infof("Put object[GCS], objectid:%s, bucket:%s in StorageClass[%s]", objectId, bucketName, storageClass)

	result := dscommon.PutResult{}
	userMd5 := dscommon.GetMd5FromCtx(ctx)
	size := object.Size

	// Limit the reader to its provided size if specified.
	var limitedDataReader io.Reader
	if size > 0 { // request.ContentLength is -1 if length is unknown
		limitedDataReader = io.LimitReader(stream, size)
	} else {
		limitedDataReader = stream
	}

	// As per https://cloud.google.com/storage/docs/interoperability,
	// using AWS CLINET SDK with HMAC credentials to upload object in GCS
	// https://github.com/GoogleCloudPlatform/golang-samples
	md5Writer := md5.New()
	dataReader := io.TeeReader(limitedDataReader, md5Writer)
	sess := session.Must(session.NewSession(&aws.Config{
		Region:   aws.String("auto"),
		Endpoint: aws.String("https://storage.googleapis.com"),
		Credentials: credentials.NewStaticCredentials(
			ad.backend.Access, ad.backend.Security, ""),
	}))

	// If the Storage Class is defined from the API request Header, set it else define defaults
	var storClass string
	var err error

	if storageClass != "" {
		storClass = storageClass
	} else {
		if object.Tier == 0 {
			// default i.e STANDARD
			object.Tier = utils.Tier1
		}
		storClass, err = osdss3.GetNameFromTier(object.Tier, utils.OSTYPE_GCS)
		if err != nil {
			log.Error("translate tier[%d] to gcp storage class failed", object.Tier)
			return result, ErrInternalError
		}
	}
	uploader := s3manager.NewUploader(sess)
	input := &s3manager.UploadInput{
		Body:         dataReader,
		Bucket:       aws.String(bucketName),
		Key:          aws.String(objectId),
		StorageClass: aws.String(storClass),
	}

	log.Infof("Started uploading objectId:%s into GCS", objectId)
	ret, err := uploader.Upload(input)
	if err != nil {
		log.Errorf("uplaoding objectId:%s failed with err:%v", objectId, err)
		return result, ErrPutToBackendFailed
	}
	log.Infof("Completed uploading objectId:%s into GCS bucket[%s]", objectId, bucketName)

	calculatedMd5 := hex.EncodeToString(md5Writer.Sum(nil))
	if userMd5 != "" && userMd5 != calculatedMd5 {
		log.Error("after upload, MD5  does not match, calculatedMd5:", calculatedMd5, "userMd5:", userMd5)
		return result, ErrBadDigest
	}

	if ret.VersionID != nil {
		result.Meta = *ret.VersionID
	}
	result.UpdateTime = time.Now().Unix()
	result.ObjectId = objectId
	result.Etag = calculatedMd5
	result.Written = size
	log.Infof("put object[GCS] succeed, objectId:%s, LastModified is:%v", objectId, result.UpdateTime)

	return result, nil
}

func (ad *GcsAdapter) Get(ctx context.Context, object *pb.Object, start int64, end int64) (io.ReadCloser, error) {
	objectId := object.ObjectId
	log.Infof("get object[GCS], objectId:%s\n", objectId)
	getObjectOption := GetObjectOption{}
	if start != 0 || end != 0 {
		rangeObj := Range{
			Begin: start,
			End:   end,
		}
		getObjectOption = GetObjectOption{
			Range: &rangeObj,
		}
	}

	bucket := ad.session.NewBucket()
	GcpObject := bucket.NewObject(object.BucketName)
	getObject, err := GcpObject.Get(objectId, &getObjectOption)
	if err != nil {
		fmt.Println(err)
		log.Infof("get object[GCS] failed, objectId:%s, err:%v", objectId, err)
		return nil, ErrGetFromBackendFailed
	}

	log.Infof("get object[GCS] succeed, objectId:%s, bytes:%d\n", objectId, getObject.ContentLength)
	return getObject.Body, nil
}

func (ad *GcsAdapter) Delete(ctx context.Context, input *pb.DeleteObjectInput) error {
	bucket := ad.session.NewBucket()
	objectId := input.Key
	log.Infof("delete object[GCS], objectId:%s, err:%v\n", objectId)

	GcpObject := bucket.NewObject(input.Bucket)
	err := GcpObject.Remove(objectId)
	if err != nil {
		log.Infof("delete object[GCS] failed, objectId:%s, err:%v\n", objectId, err)
		return ErrDeleteFromBackendFailed
	}

	log.Infof("delete object[GCS] succeed, objectId:%s.\n", objectId)
	return nil
}

func (ad *GcsAdapter) ChangeStorageClass(ctx context.Context, object *pb.Object, newClass *string) error {
	log.Errorf("change storage class[gcs] is not supported.")
	return ErrInternalError
}

func (ad *GcsAdapter) InitMultipartUpload(ctx context.Context, object *pb.Object) (*pb.MultipartUpload, error) {
	bucket := ad.session.NewBucket()
	objectId := object.ObjectKey
	log.Infof("init multipart upload[GCS] bucket:%s, objectId:%s\n", bucket, objectId)

	GcpObject := bucket.NewObject(object.BucketName)
	uploader := GcpObject.NewUploads(objectId)
	multipartUpload := &pb.MultipartUpload{}

	res, err := uploader.Initiate(nil)
	if err != nil {
		log.Errorf("init multipart upload[GCS] failed, objectId:%s, err:%v\n", objectId, err)
		return nil, ErrBackendInitMultipartFailed
	} else {
		log.Infof("Init multipart upload[GCS] succeed, objectId:%s, UploadId:%s\n", objectId, res.UploadID)
		multipartUpload.Bucket = object.BucketName
		multipartUpload.Key = object.ObjectKey
		multipartUpload.UploadId = res.UploadID
		multipartUpload.ObjectId = objectId
	}

	return multipartUpload, nil
}

func (ad *GcsAdapter) UploadPart(ctx context.Context, stream io.Reader, multipartUpload *pb.MultipartUpload,
	partNumber int64, upBytes int64) (*model.UploadPartResult, error) {
	objectId := multipartUpload.Key
	bucket := ad.session.NewBucket()
	log.Infof("upload part[GCS], objectId:%s, bucket:%s, partNum:%d, bytes:%s\n",
		objectId, bucket, partNumber, upBytes)

	GcpObject := bucket.NewObject(multipartUpload.Bucket)
	uploader := GcpObject.NewUploads(objectId)
	d, err := ioutil.ReadAll(stream)
	data := []byte(d)
	body := ioutil.NopCloser(bytes.NewReader(data))
	contentMD5, _ := utils.Md5Content(data)
	part, err := uploader.UploadPart(int(partNumber), multipartUpload.UploadId, contentMD5, "", upBytes, body)
	if err != nil {
		log.Infof("upload part[GCS] failed, objectId:%s, partNum:%d, err:%v\n", objectId, partNumber, err)
		return nil, ErrPutToBackendFailed
	} else {
		log.Infof("upload part[CGS] objectId:%s, partNum:#%d, ETag:%s\n", objectId, partNumber, part.Etag)
		result := &model.UploadPartResult{
			Xmlns:      model.Xmlns,
			ETag:       part.Etag,
			PartNumber: partNumber}
		return result, nil
	}

	log.Error("upload part[GCS]: should not be here.")
	return nil, ErrInternalError
}

func (ad *GcsAdapter) CompleteMultipartUpload(ctx context.Context, multipartUpload *pb.MultipartUpload,
	completeUpload *model.CompleteMultipartUpload) (*model.CompleteMultipartUploadResult, error) {
	bucket := ad.session.NewBucket()
	GcpObject := bucket.NewObject(multipartUpload.Bucket)
	uploader := GcpObject.NewUploads(multipartUpload.ObjectId)
	log.Infof("complete multipart upload[GCS], objectId:%s, bucket:%s\n", multipartUpload.ObjectId, bucket)

	var completeParts []CompletePart
	for _, p := range completeUpload.Parts {
		completePart := CompletePart{
			Etag:       p.ETag,
			PartNumber: int(p.PartNumber),
		}
		completeParts = append(completeParts, completePart)
	}
	resp, err := uploader.Complete(multipartUpload.UploadId, completeParts)
	if err != nil {
		log.Infof("complete multipart upload[GCS] failed, objectId:%s, err:%v\n", err)
		return nil, ErrBackendCompleteMultipartFailed
	}
	result := &model.CompleteMultipartUploadResult{
		Xmlns:    model.Xmlns,
		Location: ad.backend.Endpoint,
		Bucket:   multipartUpload.Bucket,
		Key:      multipartUpload.Key,
		ETag:     resp.Etag,
	}

	log.Infof("complete multipart upload[GCS] succeed, objectId:%s, resp:%v\n", multipartUpload.ObjectId, resp)
	return result, nil
}

func (ad *GcsAdapter) AbortMultipartUpload(ctx context.Context, multipartUpload *pb.MultipartUpload) error {
	bucket := ad.session.NewBucket()
	log.Infof("abort multipart upload[GCS], objectId:%s, bucket:%s\n", multipartUpload.ObjectId, bucket)
	GcpObject := bucket.NewObject(multipartUpload.Bucket)
	uploader := GcpObject.NewUploads(multipartUpload.ObjectId)
	err := uploader.RemoveUploads(multipartUpload.UploadId)
	if err != nil {
		log.Infof("abort multipart upload[GCS] failed, objectId:%s, err:%v\n", multipartUpload.ObjectId, err)
		return ErrBackendAbortMultipartFailed
	}

	log.Infof("abort multipart upload[GCS] succeed, objectId:%s\n", multipartUpload.ObjectId)
	return nil
}

/*func (ad *GcsAdapter) ListParts(listParts *pb.ListParts, context context.Context) (*model.ListPartsOutput, S3Error) {
	newObjectKey := listParts.Bucket + "/" + listParts.Key
	bucket := ad.session.NewBucket()
	GcpObject := bucket.NewObject(ad.backend.BucketName)
	uploader := GcpObject.NewUploads(newObjectKey)

	listPartsResult, err := uploader.ListPart(listParts.UploadId)
	if err != nil {
		log.Infof("List parts failed, err:%v\n", err)
		return nil, S3Error{Code: 500, Description: err.Error()}
	} else {
		log.Infof("List parts successful\n")
		var parts []model.Part
		for _, p := range listPartsResult.Parts {
			part := model.Part{
				ETag:       p.Etag,
				PartNumber: int64(p.PartNumber),
			}
			parts = append(parts, part)
		}
		listPartsOutput := &model.ListPartsOutput{
			Xmlns:       model.Xmlns,
			Key:         listPartsResult.Key,
			Bucket:      listParts.Bucket,
			IsTruncated: listPartsResult.IsTruncated,
			MaxParts:    listPartsResult.MaxParts,
			Owner: model.Owner{
				ID:          listPartsResult.Owner.OwnerID,
				DisplayName: listPartsResult.Owner.DisplayName,
			},
			UploadId: listPartsResult.UploadID,
			Parts:    parts,
		}

		return listPartsOutput, NoError
	}
}*/

func (ad *GcsAdapter) ListParts(ctx context.Context, multipartUpload *pb.ListParts) (*model.ListPartsOutput, error) {
	return nil, ErrNotImplemented
}

func (ad *GcsAdapter) Copy(ctx context.Context, stream io.Reader, target *pb.Object) (result dscommon.PutResult, err error) {
	log.Errorf("copy[GCS] is not supported.")
	err = ErrInternalError
	return
}

func (ad *GcsAdapter) BackendCheck(ctx context.Context, backendDetail *pb.BackendDetailS3) error {
	return nil
}

func (ad *GcsAdapter) Restore(ctx context.Context, inp *pb.Restore) error {
	return ErrNotImplemented
}

func (ad *GcsAdapter) Close() error {
	//TODO
	return nil
}<|MERGE_RESOLUTION|>--- conflicted
+++ resolved
@@ -47,7 +47,6 @@
 }
 
 func (ad *GcsAdapter) BucketDelete(ctx context.Context, in *pb.Bucket) error {
-<<<<<<< HEAD
 	log.Info("Bucket delete is called in gcp")
 	Region := aws.String(ad.backend.Region)
 	Endpoint := aws.String(ad.backend.Endpoint)
@@ -103,16 +102,6 @@
 	return nil
 }
 
-
-=======
-	return nil
-}
-
-func (ad *GcsAdapter) BucketCreate(ctx context.Context, input *pb.Bucket) error {
-	return nil
-}
-
->>>>>>> 90046150
 func (ad *GcsAdapter) Put(ctx context.Context, stream io.Reader, object *pb.Object) (dscommon.PutResult, error) {
 	bucketName := object.BucketName
 	objectId := object.ObjectKey
