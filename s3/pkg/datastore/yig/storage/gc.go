--- conflicted
+++ resolved
@@ -27,14 +27,10 @@
 )
 
 const (
-<<<<<<< HEAD
 	GC_OBJECT_LIMIT_NUM = 10000
 	// max interval time of gc in seconds.
-	GC_MAX_INTERVAL_TIME = 3600
-=======
-	GC_OBJECT_LIMIT_NUM    = 10000
+	GC_MAX_INTERVAL_TIME   = 3600
 	CEPH_OBJ_NON_EXIST_ERR = "rados: ret=-2"
->>>>>>> 6e7e42bc
 )
 
 type GcMgr struct {
