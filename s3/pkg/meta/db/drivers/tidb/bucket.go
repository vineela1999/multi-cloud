--- conflicted
+++ resolved
@@ -202,12 +202,7 @@
 			sseType = sseOpts.SseType
 		}
 		tmp.ServerSideEncryption = &pb.ServerSideEncryption{}
-<<<<<<< HEAD
-		log.Debugf("tmp.ServerSideEncryption=%+v", tmp.ServerSideEncryption)
-		tmp.ServerSideEncryption.SseType = sseOpts.SseType
-=======
 		tmp.ServerSideEncryption.SseType = sseType
->>>>>>> bcef91b5
 
 		var ctime time.Time
 		ctime, err = time.ParseInLocation(TIME_LAYOUT_TIDB, createTime, time.Local)
