package db

import (
	"context"

	. "github.com/opensds/multi-cloud/s3/pkg/meta/types"
)

//DB Adapter Interface
//Error returned by those functions should be ErrDBError, ErrNoSuchKey or ErrInternalError
type DBAdapter interface {
	//Transaction
	NewTrans() (tx interface{}, err error)
	AbortTrans(tx interface{}) error
	CommitTrans(tx interface{}) error
	//object
	GetObject(ctx context.Context, bucketName, objectName, version string) (object *Object, err error)
	//GetAllObject(bucketName, objectName, version string) (object []*Object, err error)
	PutObject(ctx context.Context, object *Object, tx interface{}) error

	//bucket
	GetBucket(ctx context.Context, bucketName string) (bucket *Bucket, err error)
	GetBuckets(ctx context.Context) (buckets []*Bucket, err error)
	PutBucket(ctx context.Context, bucket *Bucket) error
	CheckAndPutBucket(ctx context.Context, bucket *Bucket) (bool, error)
	DeleteBucket(ctx context.Context, bucket *Bucket) error
	ListObjects(ctx context.Context, bucketName string, versioned bool, maxKeys int, filter map[string]string) (
		retObjects []*Object, prefixes []string, truncated bool, nextMarker, nextVerIdMarker string, err error)

	UpdateUsage(ctx context.Context, bucketName string, size int64, tx interface{}) error
	UpdateUsages(ctx context.Context, usages map[string]int64, tx interface{}) error
<<<<<<< HEAD
	ListBucketLifecycle(ctx context.Context) (bucket []*Bucket, err error)

	//multipart
	//GetMultipart(bucketName, objectName, uploadId string) (multipart Multipart, err error)
	//CreateMultipart(multipart Multipart) (err error)
	//PutObjectPart(multipart *Multipart, part *Part, tx interface{}) (err error)
	//DeleteMultipart(multipart *Multipart, tx interface{}) (err error)
	//ListMultipartUploads(bucketName, keyMarker, uploadIdMarker, prefix, delimiter, encodingType string, maxUploads int) (uploads []datatype.Upload, prefixs []string, isTruncated bool, nextKeyMarker, nextUploadIdMarker string, err error)

	//objmap
	//GetObjectMap(bucketName, objectName string) (objMap *ObjMap, err error)
	//PutObjectMap(objMap *ObjMap, tx interface{}) error
	//DeleteObjectMap(objMap *ObjMap, tx interface{}) error

	//cluster
	GetCluster(fsid, pool string) (cluster Cluster, err error)
	//lc
	/*
		PutBucketToLifeCycle(lifeCycle LifeCycle) error
		RemoveBucketFromLifeCycle(bucket *Bucket) error
		ScanLifeCycle(limit int, marker string) (result ScanLifeCycleResult, err error)
		//user
		GetUserBuckets(userId string) (buckets []string, err error)
		AddBucketForUser(bucketName, userId string) (err error)
		RemoveBucketForUser(bucketName string, userId string) (err error)
		//gc
		PutObjectToGarbageCollection(object *Object, tx interface{}) error
		ScanGarbageCollection(limit int, startRowKey string) ([]GarbageCollection, error)
		RemoveGarbageCollection(garbage GarbageCollection) error

		AddBucketForUser(bucketName, userId string) (err error)
	*/
=======
>>>>>>> e3c0beca
}<|MERGE_RESOLUTION|>--- conflicted
+++ resolved
@@ -29,39 +29,5 @@
 
 	UpdateUsage(ctx context.Context, bucketName string, size int64, tx interface{}) error
 	UpdateUsages(ctx context.Context, usages map[string]int64, tx interface{}) error
-<<<<<<< HEAD
 	ListBucketLifecycle(ctx context.Context) (bucket []*Bucket, err error)
-
-	//multipart
-	//GetMultipart(bucketName, objectName, uploadId string) (multipart Multipart, err error)
-	//CreateMultipart(multipart Multipart) (err error)
-	//PutObjectPart(multipart *Multipart, part *Part, tx interface{}) (err error)
-	//DeleteMultipart(multipart *Multipart, tx interface{}) (err error)
-	//ListMultipartUploads(bucketName, keyMarker, uploadIdMarker, prefix, delimiter, encodingType string, maxUploads int) (uploads []datatype.Upload, prefixs []string, isTruncated bool, nextKeyMarker, nextUploadIdMarker string, err error)
-
-	//objmap
-	//GetObjectMap(bucketName, objectName string) (objMap *ObjMap, err error)
-	//PutObjectMap(objMap *ObjMap, tx interface{}) error
-	//DeleteObjectMap(objMap *ObjMap, tx interface{}) error
-
-	//cluster
-	GetCluster(fsid, pool string) (cluster Cluster, err error)
-	//lc
-	/*
-		PutBucketToLifeCycle(lifeCycle LifeCycle) error
-		RemoveBucketFromLifeCycle(bucket *Bucket) error
-		ScanLifeCycle(limit int, marker string) (result ScanLifeCycleResult, err error)
-		//user
-		GetUserBuckets(userId string) (buckets []string, err error)
-		AddBucketForUser(bucketName, userId string) (err error)
-		RemoveBucketForUser(bucketName string, userId string) (err error)
-		//gc
-		PutObjectToGarbageCollection(object *Object, tx interface{}) error
-		ScanGarbageCollection(limit int, startRowKey string) ([]GarbageCollection, error)
-		RemoveGarbageCollection(garbage GarbageCollection) error
-
-		AddBucketForUser(bucketName, userId string) (err error)
-	*/
-=======
->>>>>>> e3c0beca
 }