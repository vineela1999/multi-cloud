--- conflicted
+++ resolved
@@ -16,7 +16,6 @@
 
 import (
 	"context"
-<<<<<<< HEAD
 	"errors"
 	"fmt"
 	"strconv"
@@ -34,33 +33,21 @@
 	pstruct "github.com/golang/protobuf/ptypes/struct"
 	backend "github.com/opensds/multi-cloud/backend/proto"
 	driverutils "github.com/opensds/multi-cloud/contrib/utils"
-=======
-
-	"github.com/micro/go-micro/v2/client"
-	"github.com/opensds/multi-cloud/file/pkg/db"
-
->>>>>>> e9331cdd
 	pb "github.com/opensds/multi-cloud/file/proto"
 	log "github.com/sirupsen/logrus"
 )
 
-<<<<<<< HEAD
 var listFields map[string]*pstruct.Value
 
 type fileService struct {
 	fileClient    pb.FileService
 	backendClient backend.BackendService
-=======
-type fileService struct {
-	fileClient pb.FileService
->>>>>>> e9331cdd
 }
 
 func NewFileService() pb.FileHandler {
 
 	log.Infof("Init file service finished.\n")
 	return &fileService{
-<<<<<<< HEAD
 		fileClient:    pb.NewFileService("file", client.DefaultClient),
 		backendClient: backend.NewBackendService("backend", client.DefaultClient),
 	}
@@ -184,15 +171,6 @@
 		return errors.New(msg)
 	}
 
-=======
-		fileClient: pb.NewFileService("file", client.DefaultClient),
-	}
-}
-
-func (f *fileService) ListFileShare(ctx context.Context, in *pb.ListFileShareRequest, out *pb.ListFileShareResponse) error {
-	log.Info("Received ListFileShare request.")
-
->>>>>>> e9331cdd
 	res, err := db.DbAdapter.ListFileShare(ctx, int(in.Limit), int(in.Offset), in.Filter)
 	if err != nil {
 		log.Errorf("Failed to List FileShares: %v\n", err)
@@ -201,10 +179,7 @@
 
 	var fileshares []*pb.FileShare
 	for _, fs := range res {
-<<<<<<< HEAD
 		/*
-=======
->>>>>>> e9331cdd
 		var tags []*pb.Tag
 		for _, tag := range fs.Tags {
 			tags = append(tags, &pb.Tag{
@@ -212,7 +187,6 @@
 				Value: tag.Value,
 			})
 		}
-<<<<<<< HEAD
 		metadata, err := driverutils.ConvertMapToStruct(fs.Metadata)
 		if err != nil {
 			log.Error(err)
@@ -246,38 +220,12 @@
 		}
 
 		fileshares = append(fileshares,fileshare)
-=======
-		fileshares = append(fileshares, &pb.FileShare{
-			Id:               fs.Id.Hex(),
-			CreatedAt:        fs.CreatedAt,
-			UpdatedAt:        fs.UpdatedAt,
-			Name:             fs.Name,
-			Description:      fs.Description,
-			TenantId:         fs.TenantId,
-			UserId:           fs.UserId,
-			BackendId:        fs.BackendId,
-			Backend:          fs.Backend,
-			Size:             fs.Size,
-			Type:             fs.Type,
-			Status:           fs.Status,
-			Region:           fs.Region,
-			AvailabilityZone: fs.AvailabilityZone,
-			Tags:             tags,
-			Protocols:        fs.Protocols,
-			SnapshotId:       fs.SnapshotId,
-			Encrypted:        fs.Encrypted,
-			Metadata:         fs.Metadata,
-		})
->>>>>>> e9331cdd
 	}
 	out.Fileshares = fileshares
 	out.Next = in.Offset + int32(len(res))
 
-<<<<<<< HEAD
-	log.Infof("List File Share successfully, #num=%d, fileshares: %+v\n", len(fileshares), fileshares)
-=======
 	log.Debugf("Listed File Share successfully, #num=%d, fileshares: %+v\n", len(fileshares), fileshares)
->>>>>>> e9331cdd
+
 	return nil
 }
 
@@ -289,11 +237,8 @@
 		log.Errorf("failed to get fileshare: %v\n", err)
 		return err
 	}
-<<<<<<< HEAD
 
 	/*
-=======
->>>>>>> e9331cdd
 	var tags []*pb.Tag
 	for _, tag := range fs.Tags {
 		tags = append(tags, &pb.Tag{
@@ -301,7 +246,6 @@
 			Value: tag.Value,
 		})
 	}
-<<<<<<< HEAD
 
 	metadata, err := driverutils.ConvertMapToStruct(fs.Metadata)
 	if err != nil {
@@ -721,9 +665,6 @@
 	}
 
 	fileshare :=  &pb.FileShare{
-=======
-	out.Fileshare = &pb.FileShare{
->>>>>>> e9331cdd
 		Id:                 fs.Id.Hex(),
 		CreatedAt:          fs.CreatedAt,
 		UpdatedAt:          fs.UpdatedAt,
@@ -733,16 +674,11 @@
 		UserId:             fs.UserId,
 		BackendId:          fs.BackendId,
 		Backend:            fs.Backend,
-<<<<<<< HEAD
 		Size:               *fs.Size,
-=======
-		Size:               fs.Size,
->>>>>>> e9331cdd
 		Type:               fs.Type,
 		Status:             fs.Status,
 		Region:             fs.Region,
 		AvailabilityZone:   fs.AvailabilityZone,
-<<<<<<< HEAD
 		Protocols:          fs.Protocols,
 		SnapshotId:         fs.SnapshotId,
 		Encrypted:          *fs.Encrypted,
@@ -757,20 +693,10 @@
 
 	out.Fileshare = fileshare
 
-=======
-		Tags:               tags,
-		Protocols:          fs.Protocols,
-		SnapshotId:         fs.SnapshotId,
-		Encrypted:          fs.Encrypted,
-		EncryptionSettings: fs.EncryptionSettings,
-		Metadata:           fs.Metadata,
-	}
->>>>>>> e9331cdd
 	log.Info("Get file share successfully.")
 	return nil
 }
 
-<<<<<<< HEAD
 func (f *fileService) PullAllFileShare(ctx context.Context, in *pb.ListFileShareRequest,
 	out *pb.ListFileShareResponse) error {
 
@@ -951,11 +877,6 @@
 	}
 
 	err = db.DbAdapter.DeleteFileShare(ctx, in.Id)
-=======
-func (f *fileService) DeleteFileShare(ctx  context.Context, in *pb.DeleteFileShareRequest, out *pb.DeleteFileShareResponse) error {
-	log.Info("Received DeleteFileShare request.")
-	err := db.DbAdapter.DeleteFileShare(ctx, in.Id)
->>>>>>> e9331cdd
 	if err != nil {
 		log.Errorf("failed to delete file share: %v\n", err)
 		return err
