dist: xenial
sudo: required

language: go
go_import_path: github.com/opensds/multi-cloud
go:
  - 1.13
  - tip
  - docker-compose up -d

script:
<<<<<<< HEAD
  - ./install/CI/coverage
  - ./install/CI/test
=======
- go test -v github.com/opensds/multi-cloud/api/pkg/policy/ -cover
- go test -v github.com/opensds/multi-cloud/api/pkg/utils/ -cover
>>>>>>> 84c9d263

after_success:
  - bash <(curl -s https://codecov.io/bash)
  # Clean OpenSDS multi-cloud built data
  - bash <(curl -s https://codecov.io/bash)
  - make clean<|MERGE_RESOLUTION|>--- conflicted
+++ resolved
@@ -9,13 +9,8 @@
   - docker-compose up -d
 
 script:
-<<<<<<< HEAD
   - ./install/CI/coverage
   - ./install/CI/test
-=======
-- go test -v github.com/opensds/multi-cloud/api/pkg/policy/ -cover
-- go test -v github.com/opensds/multi-cloud/api/pkg/utils/ -cover
->>>>>>> 84c9d263
 
 after_success:
   - bash <(curl -s https://codecov.io/bash)
