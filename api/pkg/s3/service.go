package s3

import (
	"net/http"

	"github.com/emicklei/go-restful"
	"github.com/micro/go-log"
	"github.com/micro/go-micro/client"
	//	"github.com/micro/go-micro/errors"
	"github.com/opensds/go-panda/s3/proto"
	"golang.org/x/net/context"
)

const (
	s3Service = "s3"
)

type APIService struct {
	s3Client  s3.S3Service
}

func NewAPIService(c client.Client) *APIService {
	return &APIService{
		s3Client: s3.NewS3Service(s3Service, c),
	}
}

func IsQuery(request *restful.Request, name string) bool {
	params := request.Request.URL.Query()
	if params == nil {
		return false
	}
	if _, ok := params[name]; ok {
		return true
	}
	return false
}


func (s *APIService) BucketPut(request *restful.Request, response *restful.Response) {
	bucketName := request.PathParameter("bucketName")
	
	log.Logf("Received request for create bucket: %s", bucketName)
	ctx := context.Background()
	if IsQuery(request, "acl") {
		//TODO
	} else if IsQuery(request, "versioning") {
		//TODO
	} else if IsQuery(request, "website") {
		//TODO
	} else if IsQuery(request, "cors") {
		//TODO
		
	} else if IsQuery(request, "replication") {
		//TODO
		
	} else if IsQuery(request, "lifecycle") {
		//TODO
		
	} else {
		res, err := s.s3Client.CreateBucket(ctx, &s3.Bucket{Name: bucketName})
		if err != nil {
			response.WriteError(http.StatusInternalServerError, err)
			return
		}
		log.Log("Create bucket successfully.")
		response.WriteEntity(res)
	}
}

func (s *APIService) BucketGet(request *restful.Request, response *restful.Response) {
	bucketName := request.PathParameter("bucketName")
	ctx := context.Background()
	log.Logf("Received request for bucket details: %s", bucketName)
	res, err := s.s3Client.GetBucket(ctx, &s3.Bucket{Name: bucketName})
	if err != nil {
		response.WriteError(http.StatusInternalServerError, err)
		return
	}
<<<<<<< HEAD
	log.Log("Get bucket successfully.")
=======

	//For debug -- begin
	log.Logf("Get policy reponse:%v",res)
	log.Logf("res.ErrCode:%d",res.ErrCode)
	jsons, errs := json.Marshal(res)
	if errs != nil {
		log.Logf(errs.Error())
	} else {
		log.Logf("res: %s.\n", jsons)
	}
	//For debug -- end

	log.Log("Get policy details successfully.")
>>>>>>> 8330e417
	response.WriteEntity(res)

}

func (s *APIService) BucketDelete(request *restful.Request, response *restful.Response) {

}



func (s *APIService) ObjectGet(request *restful.Request, response *restful.Response) {
	objectKey := request.PathParameter("objectKey")
	bucketName := request.PathParameter("bucketName")
	log.Logf("Received request for object details: %s %s", bucketName, objectKey)
	ctx := context.Background()
	res, err := s.s3Client.GetObject(ctx, &s3.Object{ObjectKey: objectKey,BucketName: bucketName})
	if err != nil {
		response.WriteError(http.StatusInternalServerError, err)
		return
	}

	log.Log("Get object details successfully.")
	response.WriteEntity(res)
}<|MERGE_RESOLUTION|>--- conflicted
+++ resolved
@@ -77,9 +77,6 @@
 		response.WriteError(http.StatusInternalServerError, err)
 		return
 	}
-<<<<<<< HEAD
-	log.Log("Get bucket successfully.")
-=======
 
 	//For debug -- begin
 	log.Logf("Get policy reponse:%v",res)
@@ -93,7 +90,6 @@
 	//For debug -- end
 
 	log.Log("Get policy details successfully.")
->>>>>>> 8330e417
 	response.WriteEntity(res)
 
 }
