package s3

import (
	"github.com/emicklei/go-restful"
	"github.com/micro/go-micro/client"
	//	"github.com/micro/go-micro/errors"
	"github.com/opensds/go-panda/s3/proto"
	"io"
	"io/ioutil"
)

const (
	s3Service = "s3"
)

type APIService struct {
	s3Client s3.S3Service
}

func NewAPIService(c client.Client) *APIService {
	return &APIService{
		s3Client: s3.NewS3Service(s3Service, c),
	}
}

func IsQuery(request *restful.Request, name string) bool {
	params := request.Request.URL.Query()
	if params == nil {
		return false
	}
	if _, ok := params[name]; ok {
		return true
	}
	return false
}

<<<<<<< HEAD
func HasHeader(request *restful.Request, name string) bool {
	param := request.HeaderParameter(name)
	if param == "" {
		return false
	}
	return true
}

func ReadBody(r *restful.Request) []byte {
	var reader io.Reader = r.Request.Body
	b, e := ioutil.ReadAll(reader)
	if e != nil {
		return nil
=======
func (s *APIService) BucketPut(request *restful.Request, response *restful.Response) {
	bucketName := request.PathParameter("bucketName")

	log.Logf("Received request for create bucket: %s", bucketName)
	ctx := context.Background()
	if IsQuery(request, "acl") {
		//TODO
	} else if IsQuery(request, "versioning") {
		//TODO
	} else if IsQuery(request, "website") {
		//TODO
	} else if IsQuery(request, "cors") {
		//TODO

	} else if IsQuery(request, "replication") {
		//TODO

	} else if IsQuery(request, "lifecycle") {
		//TODO

	} else {
		res, err := s.s3Client.CreateBucket(ctx, &s3.Bucket{Name: bucketName})
		if err != nil {
			response.WriteError(http.StatusInternalServerError, err)
			return
		}
		log.Log("Create bucket successfully.")
		response.WriteEntity(res)
	}
}

func (s *APIService) BucketGet(request *restful.Request, response *restful.Response) {
	bucketName := request.PathParameter("bucketName")
	ctx := context.Background()
	log.Logf("Received request for bucket details: %s", bucketName)
	res, err := s.s3Client.GetBucket(ctx, &s3.Bucket{Name: bucketName})
	if err != nil {
		response.WriteError(http.StatusInternalServerError, err)
		return
	}

	log.Log("Get policy details successfully.")
	response.WriteEntity(res)

}

func (s *APIService) BucketDelete(request *restful.Request, response *restful.Response) {

}

func (s *APIService) ObjectGet(request *restful.Request, response *restful.Response) {
	objectKey := request.PathParameter("objectKey")
	bucketName := request.PathParameter("bucketName")
	log.Logf("Received request for object details: %s %s", bucketName, objectKey)
	ctx := context.Background()
	res, err := s.s3Client.GetObject(ctx, &s3.Object{ObjectKey: objectKey, BucketName: bucketName})
	if err != nil {
		response.WriteError(http.StatusInternalServerError, err)
		return
>>>>>>> 24f80279
	}
	return b
}<|MERGE_RESOLUTION|>--- conflicted
+++ resolved
@@ -33,8 +33,6 @@
 	}
 	return false
 }
-
-<<<<<<< HEAD
 func HasHeader(request *restful.Request, name string) bool {
 	param := request.HeaderParameter(name)
 	if param == "" {
@@ -48,67 +46,6 @@
 	b, e := ioutil.ReadAll(reader)
 	if e != nil {
 		return nil
-=======
-func (s *APIService) BucketPut(request *restful.Request, response *restful.Response) {
-	bucketName := request.PathParameter("bucketName")
-
-	log.Logf("Received request for create bucket: %s", bucketName)
-	ctx := context.Background()
-	if IsQuery(request, "acl") {
-		//TODO
-	} else if IsQuery(request, "versioning") {
-		//TODO
-	} else if IsQuery(request, "website") {
-		//TODO
-	} else if IsQuery(request, "cors") {
-		//TODO
-
-	} else if IsQuery(request, "replication") {
-		//TODO
-
-	} else if IsQuery(request, "lifecycle") {
-		//TODO
-
-	} else {
-		res, err := s.s3Client.CreateBucket(ctx, &s3.Bucket{Name: bucketName})
-		if err != nil {
-			response.WriteError(http.StatusInternalServerError, err)
-			return
-		}
-		log.Log("Create bucket successfully.")
-		response.WriteEntity(res)
-	}
-}
-
-func (s *APIService) BucketGet(request *restful.Request, response *restful.Response) {
-	bucketName := request.PathParameter("bucketName")
-	ctx := context.Background()
-	log.Logf("Received request for bucket details: %s", bucketName)
-	res, err := s.s3Client.GetBucket(ctx, &s3.Bucket{Name: bucketName})
-	if err != nil {
-		response.WriteError(http.StatusInternalServerError, err)
-		return
-	}
-
-	log.Log("Get policy details successfully.")
-	response.WriteEntity(res)
-
-}
-
-func (s *APIService) BucketDelete(request *restful.Request, response *restful.Response) {
-
-}
-
-func (s *APIService) ObjectGet(request *restful.Request, response *restful.Response) {
-	objectKey := request.PathParameter("objectKey")
-	bucketName := request.PathParameter("bucketName")
-	log.Logf("Received request for object details: %s %s", bucketName, objectKey)
-	ctx := context.Background()
-	res, err := s.s3Client.GetObject(ctx, &s3.Object{ObjectKey: objectKey, BucketName: bucketName})
-	if err != nil {
-		response.WriteError(http.StatusInternalServerError, err)
-		return
->>>>>>> 24f80279
 	}
 	return b
 }