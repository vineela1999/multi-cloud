--- conflicted
+++ resolved
@@ -150,17 +150,13 @@
 			log.Debugln("finished read")
 			eof = true
 		}
-<<<<<<< HEAD
 		// encrypt if needed
 		if bucketMeta.ServerSideEncryption.SseType == "SSE"{
 			_, encbuf := utils.EncryptWithAES256RandomKey(buf, key)
-			err = stream.Send(&s3.PutObjectRequest{Data: encbuf[:n]})
+			err = stream.Send(&s3.PutDataStream{Data: encbuf[:n]})
 		}else{
-			err = stream.Send(&s3.PutObjectRequest{Data: buf[:n]})
-		}
-=======
-		err = stream.Send(&s3.PutDataStream{Data: buf[:n]})
->>>>>>> 73e23bb2
+			err = stream.Send(&s3.PutDataStream{Data: buf[:n]})
+		}
 		if err != nil {
 			log.Infof("stream send error: %v\n", err)
 			break
