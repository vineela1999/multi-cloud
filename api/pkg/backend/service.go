// Copyright 2019 The OpenSDS Authors.
//
// Licensed under the Apache License, Version 2.0 (the "License");
// you may not use this file except in compliance with the License.
// You may obtain a copy of the License at
//
//     http://www.apache.org/licenses/LICENSE-2.0
//
// Unless required by applicable law or agreed to in writing, software
// distributed under the License is distributed on an "AS IS" BASIS,
// WITHOUT WARRANTIES OR CONDITIONS OF ANY KIND, either express or implied.
// See the License for the specific language governing permissions and
// limitations under the License.

package backend

import (
	"errors"
	"net/http"
	"strconv"

	"github.com/emicklei/go-restful"
	"github.com/micro/go-micro/v2/client"
	"github.com/opensds/multi-cloud/api/pkg/common"
	c "github.com/opensds/multi-cloud/api/pkg/context"
	"github.com/opensds/multi-cloud/api/pkg/filters/signature/credentials/keystonecredentials"
	"github.com/opensds/multi-cloud/api/pkg/policy"
	"github.com/opensds/multi-cloud/api/pkg/utils"
	"github.com/opensds/multi-cloud/api/pkg/utils/cryptography"
	backend "github.com/opensds/multi-cloud/backend/proto"
	dataflow "github.com/opensds/multi-cloud/dataflow/proto"
	. "github.com/opensds/multi-cloud/s3/pkg/exception"
	s3 "github.com/opensds/multi-cloud/s3/proto"
	log "github.com/sirupsen/logrus"
	"golang.org/x/net/context"
	"os"
)

const (
	MICRO_ENVIRONMENT = "MICRO_ENVIRONMENT"
	K8S               = "k8s"

	backendService_Docker  = "backend"
	s3Service_Docker       = "s3"
	dataflowService_Docker = "dataflow"
	backendService_K8S     = "soda.multicloud.v1.backend"
	s3Service_K8S          = "soda.multicloud.v1.s3"
	dataflowService_K8S    = "soda.multicloud.v1.dataflow"
)

<<<<<<< HEAD
// Map of object storage providers supported by s3 services. Keeping a map
// to optimize search in o(1)
var objectStorage = map[string]int{
	"aws-s3":               1,
	"azure-blob":           1,
	"ibm-cos":              1,
	"hw-obs":               1,
	"ceph-s3":              1,
	"gcp-s3":               1,
	"fusionstorage-object": 1,
	"yig":                  1,
	"alibaba-oss":          1,
	"sony-oda":             1,
}
=======
// List of object storge providers supported by s3 services
var object_types = []string{"aws-s3", "azure-blob", "ibm-cos", "hw-obs", "ceph-s3", "gcp-s3", "fusionstorage-object", "yig", "alibaba-oss", "sony-oda"}
>>>>>>> 97143ec5

type APIService struct {
	backendClient  backend.BackendService
	s3Client       s3.S3Service
	dataflowClient dataflow.DataFlowService
}

type EnCrypter struct {
	Algo      string `json:"algo,omitempty"`
	Access    string `json:"access,omitempty"`
	PlainText string `json:"plaintext,omitempty"`
}

type DeCrypter struct {
	CipherText string `json:"ciphertext,omitempty"`
}

func isObjectStorage(storage string) bool {
	_, ok := objectStorage[storage]
	return ok
}

func NewAPIService(c client.Client) *APIService {

	backendService := backendService_Docker
	s3Service := s3Service_Docker
	dataflowService := dataflowService_Docker

	if os.Getenv(MICRO_ENVIRONMENT) == K8S {
		backendService = backendService_K8S
		s3Service = s3Service_K8S
		dataflowService = dataflowService_K8S
	}
	return &APIService{
		backendClient:  backend.NewBackendService(backendService, c),
		s3Client:       s3.NewS3Service(s3Service, c),
		dataflowClient: dataflow.NewDataFlowService(dataflowService, c),
	}
}

func (s *APIService) GetBackend(request *restful.Request, response *restful.Response) {
	if !policy.Authorize(request, response, "backend:get") {
		return
	}
	log.Infof("Received request for backend details: %s\n", request.PathParameter("id"))
	id := request.PathParameter("id")

	ctx := common.InitCtxWithAuthInfo(request)
	res, err := s.backendClient.GetBackend(ctx, &backend.GetBackendRequest{Id: id})
	if err != nil {
		log.Errorf("failed to get backend details: %v\n", err)
		response.WriteError(http.StatusInternalServerError, err)
		return
	}

	// do not return sensitive information
	res.Backend.Access = ""
	res.Backend.Security = ""

	log.Info("Get backend details successfully.")
	response.WriteEntity(res.Backend)
}

func (s *APIService) listBackendDefault(ctx context.Context, request *restful.Request, response *restful.Response) {
	listBackendRequest := &backend.ListBackendRequest{}

	limit, offset, err := common.GetPaginationParam(request)
	if err != nil {
		log.Errorf("get pagination parameters failed: %v\n", err)
		response.WriteError(http.StatusInternalServerError, err)
		return
	}
	listBackendRequest.Limit = limit
	listBackendRequest.Offset = offset

	sortKeys, sortDirs, err := common.GetSortParam(request)
	if err != nil {
		log.Errorf("get sort parameters failed: %v\n", err)
		response.WriteError(http.StatusInternalServerError, err)
		return
	}
	listBackendRequest.SortKeys = sortKeys
	listBackendRequest.SortDirs = sortDirs

	filterOpts := []string{"name", "type", "region"}
	filter, err := common.GetFilter(request, filterOpts)
	if err != nil {
		log.Errorf("get filter failed: %v\n", err)
		response.WriteError(http.StatusInternalServerError, err)
		return
	}
	listBackendRequest.Filter = filter

	res, err := s.backendClient.ListBackend(ctx, listBackendRequest)
	if err != nil {
		log.Errorf("failed to list backends: %v\n", err)
		response.WriteError(http.StatusInternalServerError, err)
		return
	}

	// do not return sensitive information
	for _, v := range res.Backends {
		v.Access = ""
		v.Security = ""
	}

	log.Info("List backends successfully.")
	response.WriteEntity(res)
}

func (s *APIService) FilterBackendByTier(ctx context.Context, request *restful.Request, response *restful.Response,
	tier int32) {
	// Get those backend type which supporte the specific tier.
	req := s3.GetBackendTypeByTierRequest{Tier: tier}
	res, _ := s.s3Client.GetBackendTypeByTier(context.Background(), &req)
	req1 := &backend.ListBackendRequest{}
	resp := &backend.ListBackendResponse{}
	for _, v := range res.Types {
		// Get backends with specific backend type.
		filter := make(map[string]string)
		filter["type"] = v
		req1.Filter = filter
		res1, err := s.backendClient.ListBackend(ctx, req1)
		if err != nil {
			log.Errorf("failed to list backends of type[%s]: %v\n", v, err)
			response.WriteError(http.StatusInternalServerError, err)
		}
		if len(res1.Backends) != 0 {
			resp.Backends = append(resp.Backends, res1.Backends...)
		}
	}
	//TODO: Need to consider pagination

	// do not return sensitive information
	for _, v := range resp.Backends {
		v.Access = ""
		v.Security = ""
	}

	log.Info("fiterBackendByTier backends successfully.")
	response.WriteEntity(resp)
}

func (s *APIService) ListBackend(request *restful.Request, response *restful.Response) {
	if !policy.Authorize(request, response, "backend:list") {
		return
	}
	log.Info("Received request for backend list.")

	ctx := common.InitCtxWithAuthInfo(request)
	para := request.QueryParameter("tier")
	if para != "" { //List those backends which support the specific tier.
		tier, err := strconv.Atoi(para)
		if err != nil {
			log.Errorf("list backends with tier as filter, but tier[%v] is invalid\n", tier)
			response.WriteError(http.StatusBadRequest, errors.New("invalid tier"))
			return
		}
		s.FilterBackendByTier(ctx, request, response, int32(tier))
	} else {
		s.listBackendDefault(ctx, request, response)
	}
}

func (s *APIService) CreateBackend(request *restful.Request, response *restful.Response) {
	if !policy.Authorize(request, response, "backend:create") {
		return
	}
	log.Info("Received request for creating backend.")
	backendDetail := &backend.BackendDetail{}
	err := request.ReadEntity(&backendDetail)
	if err != nil {
		log.Errorf("failed to read request body: %v\n", err)
		response.WriteError(http.StatusInternalServerError, err)
		return
	}

	ctx := common.InitCtxWithAuthInfo(request)
	actx := request.Attribute(c.KContext).(*c.Context)
	backendDetail.TenantId = actx.TenantId
	backendDetail.UserId = actx.UserId

	storageTypes, err := s.listStorageType(ctx, request, response)
	if err != nil {
		log.Errorf("failed to list backend storage type: %v\n", err)
		response.WriteError(http.StatusInternalServerError, err)
		return
	}
	foundType := typeExists(storageTypes.Types, backendDetail.Type)
	if !foundType {
		log.Errorf("failed to retrieve backend type: %v\n", err)
		response.WriteError(http.StatusBadRequest, err)
		return
	}

	backendDetailS3 := &s3.BackendDetailS3{}
	backendDetailS3.Id = backendDetail.Id
	backendDetailS3.Name = backendDetail.Name
	backendDetailS3.Type = backendDetail.Type
	backendDetailS3.Region = backendDetail.Region
	backendDetailS3.Endpoint = backendDetail.Endpoint
	backendDetailS3.BucketName = backendDetail.BucketName
	backendDetailS3.Access = backendDetail.Access
	backendDetailS3.Security = backendDetail.Security

<<<<<<< HEAD
	// This backend check will be called only for object storage
	if isObjectStorage(backendDetail.Type) {
		_, err = s.s3Client.BackendCheck(ctx, backendDetailS3)
		if err != nil {
			log.Errorf("failed to create backend due to wrong credentials: %v", err)
			err1 := errors.New("Failed to register backend due to invalid credentials.")
=======
    // This backend check will be called only for object storage
	if utils.SliceContainsString(backendDetail.Type, object_types) {
		_, err = s.s3Client.BackendCheck(ctx, backendDetailS3)
		err1 := errors.New("Failed to register backend due to invalid credentials.")
		if err != nil {
			log.Errorf("failed to create backend due to wrong credentials: %v", err)
>>>>>>> 97143ec5
			response.WriteError(http.StatusBadRequest, err1)
			return
		}
	}

	res, err := s.backendClient.CreateBackend(ctx, &backend.CreateBackendRequest{Backend: backendDetail})
	if err != nil {
		log.Errorf("failed to create backend: %v\n", err)
		response.WriteError(http.StatusInternalServerError, err)
		return
	}

	log.Info("Created backend successfully.")
	response.WriteEntity(res.Backend)
}

func typeExists(slice []*backend.TypeDetail, inputType string) bool {
	for _, item := range slice {
		if item.Name == inputType {
			log.Debug("backend type is valid")
			return true
		}
	}
	return false
}

func (s *APIService) UpdateBackend(request *restful.Request, response *restful.Response) {
	if !policy.Authorize(request, response, "backend:update") {
		return
	}
	log.Infof("Received request for updating backend: %v\n", request.PathParameter("id"))
	updateBackendRequest := backend.UpdateBackendRequest{Id: request.PathParameter("id")}
	err := request.ReadEntity(&updateBackendRequest)
	if err != nil {
		log.Errorf("failed to read request body: %v\n", err)
		response.WriteError(http.StatusInternalServerError, err)
		return
	}

	ctx := common.InitCtxWithAuthInfo(request)
	res, err := s.backendClient.UpdateBackend(ctx, &updateBackendRequest)
	if err != nil {
		log.Errorf("failed to update backend: %v\n", err)
		response.WriteError(http.StatusInternalServerError, err)
		return
	}

	log.Info("Update backend successfully.")
	response.WriteEntity(res.Backend)
}

func (s *APIService) DeleteBackend(request *restful.Request, response *restful.Response) {
	if !policy.Authorize(request, response, "backend:delete") {
		return
	}
	id := request.PathParameter("id")
	log.Infof("Received request for deleting backend: %s\n", id)

	ctx := common.InitCtxWithAuthInfo(request)
	// TODO: refactor this part
	res, err := s.s3Client.ListBuckets(ctx, &s3.BaseRequest{})
	count := 0
	for _, v := range res.Buckets {
		res, err := s.backendClient.GetBackend(ctx, &backend.GetBackendRequest{Id: id})
		if err != nil {
			log.Errorf("failed to get backend details: %v\n", err)
			response.WriteError(http.StatusInternalServerError, err)
			return
		}
		backendname := res.Backend.Name
		if backendname == v.DefaultLocation {
			count++
		}
	}
	if err != nil {
		response.WriteError(http.StatusInternalServerError, err)
		return
	}
	if count == 0 {
		_, err := s.backendClient.DeleteBackend(ctx, &backend.DeleteBackendRequest{Id: id})
		if err != nil {
			log.Errorf("failed to delete backend: %v\n", err)
			response.WriteError(http.StatusInternalServerError, err)
			return
		}
		log.Info("Delete backend successfully.")
		response.WriteHeader(http.StatusOK)
		return
	} else {
		log.Info("the backend can not be deleted, need to delete bucket first.")
		response.WriteError(http.StatusInternalServerError, BackendDeleteError.Error())
		return
	}
}

func (s *APIService) ListType(request *restful.Request, response *restful.Response) {
	if !policy.Authorize(request, response, "type:list") {
		return
	}
	log.Info("Received request for backends type list.")
	ctx := context.Background()
	storageTypes, err := s.listStorageType(ctx, request, response)
	if err != nil {
		log.Errorf("failed to list types of backend: %v\n", err)
		response.WriteError(http.StatusInternalServerError, err)
		return
	}
	log.Info("List types successfully.")
	response.WriteEntity(storageTypes)
}

func (s *APIService) EncryptData(request *restful.Request, response *restful.Response) {
	if !policy.Authorize(request, response, "backend:encrypt") {
		return
	}
	log.Info("Received request for encrypting data.")
	encrypter := &EnCrypter{}
	err := request.ReadEntity(&encrypter)
	if err != nil {
		log.Errorf("failed to read request body: %v\n", err)
		response.WriteError(http.StatusInternalServerError, err)
		return
	}

	credential, err := keystonecredentials.NewCredentialsClient(encrypter.Access).Get()
	if err != nil {
		log.Error(err)
		return
	}

	aes := cryptography.NewSymmetricKeyEncrypter(encrypter.Algo)
	cipherText, err := aes.Encrypter(encrypter.PlainText, []byte(credential.SecretAccessKey))
	if err != nil {
		log.Error(err)
		return
	}

	log.Info("Encrypt data successfully.")
	response.WriteEntity(DeCrypter{CipherText: cipherText})
}

func (s *APIService) listStorageType(ctx context.Context, request *restful.Request, response *restful.Response) (*backend.ListTypeResponse, error) {
	listTypeRequest := &backend.ListTypeRequest{}

	limit, offset, err := common.GetPaginationParam(request)
	if err != nil {
		log.Errorf("get pagination parameters failed: %v\n", err)
		response.WriteError(http.StatusInternalServerError, err)
		return nil, err
	}
	listTypeRequest.Limit = limit
	listTypeRequest.Offset = offset

	sortKeys, sortDirs, err := common.GetSortParam(request)
	if err != nil {
		log.Errorf("get sort parameters failed: %v\n", err)
		response.WriteError(http.StatusInternalServerError, err)
		return nil, err
	}
	listTypeRequest.SortKeys = sortKeys
	listTypeRequest.SortDirs = sortDirs

	filterOpts := []string{"name"}
	filter, err := common.GetFilter(request, filterOpts)
	if err != nil {
		log.Errorf("get filter failed: %v\n", err)
		response.WriteError(http.StatusInternalServerError, err)
		return nil, err
	}
	listTypeRequest.Filter = filter

	storageTypes, err := s.backendClient.ListType(ctx, listTypeRequest)
	return storageTypes, err
}<|MERGE_RESOLUTION|>--- conflicted
+++ resolved
@@ -48,7 +48,6 @@
 	dataflowService_K8S    = "soda.multicloud.v1.dataflow"
 )
 
-<<<<<<< HEAD
 // Map of object storage providers supported by s3 services. Keeping a map
 // to optimize search in o(1)
 var objectStorage = map[string]int{
@@ -63,10 +62,6 @@
 	"alibaba-oss":          1,
 	"sony-oda":             1,
 }
-=======
-// List of object storge providers supported by s3 services
-var object_types = []string{"aws-s3", "azure-blob", "ibm-cos", "hw-obs", "ceph-s3", "gcp-s3", "fusionstorage-object", "yig", "alibaba-oss", "sony-oda"}
->>>>>>> 97143ec5
 
 type APIService struct {
 	backendClient  backend.BackendService
@@ -272,21 +267,12 @@
 	backendDetailS3.Access = backendDetail.Access
 	backendDetailS3.Security = backendDetail.Security
 
-<<<<<<< HEAD
 	// This backend check will be called only for object storage
 	if isObjectStorage(backendDetail.Type) {
 		_, err = s.s3Client.BackendCheck(ctx, backendDetailS3)
 		if err != nil {
 			log.Errorf("failed to create backend due to wrong credentials: %v", err)
 			err1 := errors.New("Failed to register backend due to invalid credentials.")
-=======
-    // This backend check will be called only for object storage
-	if utils.SliceContainsString(backendDetail.Type, object_types) {
-		_, err = s.s3Client.BackendCheck(ctx, backendDetailS3)
-		err1 := errors.New("Failed to register backend due to invalid credentials.")
-		if err != nil {
-			log.Errorf("failed to create backend due to wrong credentials: %v", err)
->>>>>>> 97143ec5
 			response.WriteError(http.StatusBadRequest, err1)
 			return
 		}
