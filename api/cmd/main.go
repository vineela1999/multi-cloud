--- conflicted
+++ resolved
@@ -67,11 +67,8 @@
 
 		backend.RegisterRouter(ws)
 		dataflow.RegisterRouter(ws)
-<<<<<<< HEAD
 		block.RegisterRouter(ws)
-=======
 		file.RegisterRouter(ws)
->>>>>>> e9331cdd
 		// add filter for authentication context
 		ws.Filter(logging.FilterFactory())
 		ws.Filter(context.FilterFactory())
