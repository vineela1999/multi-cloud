--- conflicted
+++ resolved
@@ -9,7 +9,6 @@
 	"github.com/micro/go-micro/client"
 	"os"
 	"github.com/opensds/go-panda/datamover/pkg/db"
-<<<<<<< HEAD
 	flowtype "github.com/opensds/go-panda/dataflow/pkg/type"
 	 "github.com/opensds/go-panda/dataflow/pkg/utils"
 	"errors"
@@ -23,41 +22,12 @@
 
 var simuRoutines = 10
 var objSizeLimit int64 = 50 * 1024 * 1024 //The max object size that can be moved directly
-=======
-	"github.com/globalsign/mgo/bson"
-	. "github.com/opensds/go-panda/dataflow/pkg/type"
-	 "github.com/opensds/go-panda/dataflow/pkg/utils"
-	"time"
-	"errors"
-	"github.com/opensds/go-panda/backend/proto"
-	"github.com/aws/aws-sdk-go/aws/credentials"
-)
-
-var simuRoutines = 10
->>>>>>> ddb1bccc
 
 type DatamoverService struct{
 	s3client s3.S3Service
 	bkendclient backend.BackendService
 }
 
-<<<<<<< HEAD
-=======
-type s3Cred struct {
-	ak string
-	sk string
-}
-
-func (myc *s3Cred) Retrieve() (credentials.Value,error){
-	cred := credentials.Value{AccessKeyID:myc.ak, SecretAccessKey:myc.sk}
-	return cred,nil
-}
-
-func (myc *s3Cred) IsExpired() bool {
-	return false
-}
-
->>>>>>> ddb1bccc
 func NewDatamoverService() pb.DatamoverHandler {
 	host := os.Getenv("DB_HOST")
 	dbstor := utils.Database{Credential:"unkonwn", Driver:"mongodb", Endpoint:host}
@@ -69,25 +39,6 @@
 	}
 }
 
-<<<<<<< HEAD
-
-=======
-type LocationInfo struct {
-	storType string //aws-s3,azure-blob,hw-obs,etc.
-	region string
-	endPoint string
-	access string
-	security string
-	bakendId string
-}
-
-type SourceOject struct {
-	storType string //aws-s3,azure-blob,hw-obs,etc.
-	objKey string
-	backend string
-	size int64
-}
->>>>>>> ddb1bccc
 
 //format of key:
 var locMap map[string]*LocationInfo
@@ -104,35 +55,6 @@
 	}
 }
 
-<<<<<<< HEAD
-=======
-func moveAwsObj(obj *SourceOject, srcLoca *LocationInfo, destLoca *LocationInfo) error {
-	/*if obj.backend != srcLoca.bakendId {//for selfdefined connector, obj.backend would be ""
-		srcLoca = locMap[obj.backend]
-	}
-
-	s3c := s3Cred{ak:srcLoca.access, sk:srcLoca.security}
-	creds := credentials.NewCredentials(&s3c)
-	sess, err := session.NewSession(&aws.Config{
-		Region:aws.String(srcLoca.region),
-		Endpoint:aws.String(srcLoca.endPoint),
-		Credentials:creds,
-	})
-	if err != nil {
-		log.Logf("New session failed, err:%v\n", err)
-		return err
-	}
-	svc := awss3.New(sess)
-	result, err := svc.ListBuckets(nil)*/
-
-	return nil
-}
-
-func moveAzureObj(obj *SourceOject, srcLoca *LocationInfo, destLoca *LocationInfo) error {
-	return nil
-}
-
->>>>>>> ddb1bccc
 func (b *DatamoverService) refreshBackendLocation(ctx context.Context, bkId string) (*LocationInfo,error) {
 	//TODO: use read/write lock to synchronize among routines
 	loca,exists := locMap[bkId]
@@ -145,14 +67,9 @@
 		} else {
 			//TODO:use read/write lock to synchronize among routines
 			//TODO: set region to lcation
-<<<<<<< HEAD
 			locMap[bkId] = &LocationInfo{bk.Backend.Type, bk.Backend.Endpoint, bk.Backend.Endpoint,
 			bk.Backend.BucketName, bk.Backend.Access, bk.Backend.Security, bkId}
 			//locMap[bkId].region = ""
-=======
-			locMap[bkId] = &LocationInfo{storType:bk.Backend.Type, endPoint:bk.Backend.Endpoint,
-				access:bk.Backend.Access, security:bk.Backend.Security, bakendId:bkId}
->>>>>>> ddb1bccc
 			loca = locMap[bkId]
 			log.Fatalf("Refresh backend[id=%s,name=%s] successfully.\n", bk.Backend.Id, bk.Backend.Name)
 			return loca,nil
@@ -164,11 +81,7 @@
 
 func (b *DatamoverService) getConnLocation(ctx context.Context, conn *pb.Connector) (*LocationInfo,error) {
 	switch conn.Type {
-<<<<<<< HEAD
 	case flowtype.STOR_TYPE_OPENSDS:{
-=======
-	case STOR_TYPE_OPENSDS:{
->>>>>>> ddb1bccc
 		bkname := conn.GetBucketName()
 		reqbk := s3.Bucket{Name:bkname}
 		rspbk,err := b.s3client.GetBucket(ctx, &reqbk)
@@ -186,7 +99,6 @@
 	}
 }
 
-<<<<<<< HEAD
 func moveObj(obj *SourceOject, srcLoca *LocationInfo, destLoca *LocationInfo) error {
 	buf := make([]byte, obj.Size)
 
@@ -247,21 +159,6 @@
 		err = moveObj(obj, srcLoca, destLoca)
 	}else {
 		err = multipartMoveObj(obj, srcLoca, destLoca)
-=======
-func (b *DatamoverService) move(ctx context.Context, obj *SourceOject, capa chan int64, th chan int,
-	srcLoca *LocationInfo, destLoca *LocationInfo) {
-	succeed := true
-
-	//move object
-	loca := locMap[obj.backend]
-	var err error = nil
-	switch loca.storType {
-	case STOR_TYPE_AWS_OBJ:
-		err = moveAwsObj(obj, srcLoca, destLoca)
-	default: //TODO: need to support AWS,Azure,HWS,etc.
-		err = errors.New("Not support backend type.")
-		log.Fatalf("Not support backend type:%v\n", loca.storType)
->>>>>>> ddb1bccc
 	}
 
 	if err != nil {
@@ -270,7 +167,6 @@
 
 	//TODO: what if update meatadata failed
 	//update metadata
-<<<<<<< HEAD
 	if succeed {
 
 	}
@@ -278,12 +174,6 @@
 	if succeed {
 		//If migrate success, update capacity
 		capa <- obj.Size
-=======
-
-	if succeed {
-		//If migrate success, update capacity
-		capa <- obj.size
->>>>>>> ddb1bccc
 	}else {
 		capa <- 0
 	}
@@ -294,11 +184,7 @@
 func (b *DatamoverService) getSourceObjs(ctx context.Context, conn *pb.Connector, filt *pb.Filter,
 	defaultSrcLoca *LocationInfo) ([]*SourceOject, error){
 	switch conn.Type {
-<<<<<<< HEAD
 	case flowtype.STOR_TYPE_OPENSDS:{
-=======
-	case STOR_TYPE_OPENSDS:{
->>>>>>> ddb1bccc
 		obj := s3.Object{ObjectKey:filt.Prefix, BucketName:conn.BucketName}
 		objs,err := b.s3client.ListObjects(ctx, &obj)
 		totalObjs := len(objs.ListObjects)
@@ -308,31 +194,18 @@
 		}
 		srcObjs := []*SourceOject{}
 		for i := 0; i < totalObjs; i++ {
-<<<<<<< HEAD
 			obj := SourceOject{ObjKey:objs.ListObjects[i].ObjectKey,
 				Backend:objs.ListObjects[i].Backend, Size:objs.ListObjects[i].Size}
 			//refresh source location if needed
 			if objs.ListObjects[i].Backend != defaultSrcLoca.BakendId {
-=======
-			obj := SourceOject{objKey:objs.ListObjects[i].ObjectKey,
-				backend:objs.ListObjects[i].Backend, size:objs.ListObjects[i].Size}
-			//refresh source location if needed
-			if objs.ListObjects[i].Backend != defaultSrcLoca.bakendId {
->>>>>>> ddb1bccc
 				//User defined specific backend, which is different from the default backend
 				loca,err := b.refreshBackendLocation(ctx, objs.ListObjects[i].Backend)
 				if err != nil {
 					return nil,err
 				}
-<<<<<<< HEAD
 				obj.StorType = loca.StorType
 			}else {
 				obj.StorType = defaultSrcLoca.StorType
-=======
-				obj.storType = loca.storType
-			}else {
-				obj.storType = defaultSrcLoca.storType
->>>>>>> ddb1bccc
 			}
 			srcObjs = append(srcObjs, &obj)
 		}
@@ -344,20 +217,12 @@
 	}
 	}
 }
-<<<<<<< HEAD
-=======
-
->>>>>>> ddb1bccc
 
 func (b *DatamoverService) Runjob(ctx context.Context, in *pb.RunJobRequest, out *pb.RunJobResponse) error {
 	log.Log("Runjob is called in datamover service.")
 	log.Logf("Request: %+v\n", in)
 
-<<<<<<< HEAD
 	j := flowtype.Job{Id:bson.ObjectIdHex(in.Id)}
-=======
-	j := Job{Id:bson.ObjectIdHex(in.Id)}
->>>>>>> ddb1bccc
 	j.StartTime = time.Now()
 
     //TODO:Check if source and destination connectors can access.
@@ -365,22 +230,14 @@
 	//Get source and destination location information
 	srcLoca, err := b.getConnLocation(ctx, in.DestConn)
 	if err != nil {
-<<<<<<< HEAD
 		j.Status = flowtype.JOB_STATUS_FAILED
-=======
-		j.Status = JOB_STATUS_FAILED
->>>>>>> ddb1bccc
 		j.EndTime = time.Now()
 		db.DbAdapter.UpdateJob(&j)
 		return err
 	}
 	destLoca, erro := b.getConnLocation(ctx, in.SourceConn)
 	if erro != nil {
-<<<<<<< HEAD
 		j.Status = flowtype.JOB_STATUS_FAILED
-=======
-		j.Status = JOB_STATUS_FAILED
->>>>>>> ddb1bccc
 		j.EndTime = time.Now()
 		db.DbAdapter.UpdateJob(&j)
 		return erro
@@ -393,25 +250,15 @@
 	if err != nil || totalObjs == 0{
 		log.Fatalf("List objects failed, err:%v\n", err)
 		//update database
-<<<<<<< HEAD
 		j.Status = flowtype.JOB_STATUS_FAILED
-=======
-		j.Status = JOB_STATUS_FAILED
->>>>>>> ddb1bccc
 		db.DbAdapter.UpdateJob(&j)
 		return err
 	}
 	for i := 0; i < totalObjs; i++ {
 		j.TotalCount++
-<<<<<<< HEAD
 		j.TotalCapacity += objs[i].Size
 	}
 	j.Status = flowtype.JOB_STATUS_RUNNING
-=======
-		j.TotalCapacity += objs[i].size
-	}
-	j.Status = JOB_STATUS_RUNNING
->>>>>>> ddb1bccc
 	db.DbAdapter.UpdateJob(&j)
 
 	//Make channel
@@ -430,7 +277,6 @@
 			capacity += c
 			count += 1
 			//TODO:update job in database, need to consider the update frequency
-<<<<<<< HEAD
 			var deci int = totalObjs/10
 			if totalObjs < 100 || count == totalObjs || count%deci == 0 {
 				//update database
@@ -438,8 +284,6 @@
 				j.PassedCapacity = capacity
 				db.DbAdapter.UpdateJob(&j)
 			}
-=======
->>>>>>> ddb1bccc
 		}
 		case <-time.After(86400*time.Second): { //86400 seconds equal one day, we don't provide to migrate to much objects in one plan
 			tmout = true
@@ -460,7 +304,6 @@
 	if count < totalObjs {
 		out.Err = "success"
 		ret = errors.New("failed")
-<<<<<<< HEAD
 		j.Status = flowtype.JOB_STATUS_FAILED
 	}else {
 		out.Err = "success"
@@ -477,14 +320,5 @@
 		}
 	}
 
-=======
-		j.Status = JOB_STATUS_FAILED
-	}else {
-		out.Err = "success"
-		j.Status = JOB_STATUS_SUCCEED
-	}
-
-	db.DbAdapter.UpdateJob(&j)
->>>>>>> ddb1bccc
 	return ret
 }