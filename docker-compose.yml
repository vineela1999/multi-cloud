version: '2'

services:

  zookeeper:
    image: wurstmeister/zookeeper
    ports:
      - "2181:2181"

  kafka:
    image: wurstmeister/kafka:2.11-2.0.1
    ports:
      - "9092:9092"
    environment:
      - KAFKA_LISTENERS=PLAINTEXT://:9092
      - KAFKA_ADVERTISED_LISTENERS=PLAINTEXT://kafka:9092
      - KAFKA_ZOOKEEPER_CONNECT=zookeeper:2181
    volumes:
      - /var/run/docker.sock:/var/run/docker.sock
      - /etc/localtime:/etc/localtime
    depends_on:
      - zookeeper

  api:
    image: opensdsio/multi-cloud-api
    volumes:
      - /etc/ssl/certs:/etc/ssl/certs
      - /etc/localtime:/etc/localtime
      - /var/log/multi-cloud:/var/log/multi-cloud
      - ./examples/multi-cloud.conf:/etc/multi-cloud/multi-cloud.conf
    ports:
      - 8089:8089
    environment:
      - MICRO_SERVER_ADDRESS=:8089
      - MICRO_REGISTRY=mdns
      - OS_AUTH_AUTHSTRATEGY=keystone
      - OS_AUTH_URL=http://10.10.3.154/identity
      - OS_USER_DOMIN_ID=Default
      - OS_USERNAME=opensds
      - OS_PASSWORD=opensds@123
      - OS_PROJECT_NAME=service

  backend:
    image: opensdsio/multi-cloud-backend
    environment:
      - MICRO_REGISTRY=mdns
      - DB_HOST=datastore:27017
    volumes:
      - /etc/localtime:/etc/localtime
      - /var/log/multi-cloud:/var/log/multi-cloud
      - ./examples/multi-cloud.conf:/etc/multi-cloud/multi-cloud.conf

  redis:
    image: redis
    container_name: redis
    command: redis-server
    ports:
      - "6379:6379"

  s3:
    image: opensdsio/multi-cloud-s3
    environment:
      - MICRO_REGISTRY=mdns
      #- DB_HOST=datastore:27017
      - DB_HOST=tidb:4000
      # 0 means use user defined storage class, otherwise use default storage class.
      - USE_DEFAULT_STORAGE_CLASS=1
    volumes:
      - /etc/localtime:/etc/localtime
      - /var/log/multi-cloud:/var/log/multi-cloud
<<<<<<< HEAD
      - ./examples/multi-cloud.conf:/etc/multi-cloud/multi-cloud.conf
=======
      - ./s3/pkg/conf:/etc/multi-cloud
      - ./s3/pkg/datastore/yig/conf/:/etc/yig
      - /etc/ceph:/etc/ceph
    depends_on:
      - redis
      - tidb
>>>>>>> 8e67e518

  dataflow:
    image: opensdsio/multi-cloud-dataflow
    environment:
      - MICRO_REGISTRY=mdns
      - DB_HOST=datastore:27017
      - KAFKA_ADVERTISED_LISTENERS=PLAINTEXT://kafka:9092
      - LIFECYCLE_CRON_CONFIG=0 0 0 * * ?
    volumes:
      - /etc/localtime:/etc/localtime
      - /var/log/multi-cloud:/var/log/multi-cloud
      - ./examples/multi-cloud.conf:/etc/multi-cloud/multi-cloud.conf
    depends_on:
      - zookeeper
      - kafka
      - s3

  datamover:
    image: opensdsio/multi-cloud-datamover
    volumes:
      - /etc/ssl/certs:/etc/ssl/certs
      - /etc/localtime:/etc/localtime
      - /var/log/multi-cloud:/var/log/multi-cloud
      - ./examples/multi-cloud.conf:/etc/multi-cloud/multi-cloud.conf
    environment:
      - MICRO_REGISTRY=mdns
      - DB_HOST=datastore:27017
      - KAFKA_ADVERTISED_LISTENERS=PLAINTEXT://kafka:9092
      #PARTSIZE for multi-part migration, should not be less than 5(MB) or more than 100(MB)
      - PARTSIZE=16
      #JOB_MAX_RUN_TIME for each migration job, should not be less than 60(second) or more than 2592000(second)
      - JOB_MAX_RUN_TIME=86400
    depends_on:
      - zookeeper
      - kafka

  datastore:
    image: mongo
    ports:
      - 27017:27017

  tidb:
    image: pingcap/tidb:v2.1.16
    container_name: tidb
    ports:
      - "4000:4000"
      - "10080:10080"
    volumes:
      - ./s3/tidbconf/tidb.toml:/tidb.toml:ro
    command:
      - --store=mocktikv
      - --config=/tidb.toml
      - -L=info

  mysql:
    image: mysql:5.7
    container_name: mysql
    volumes:
      - ./s3/pkg/conf/tidb.sql:/s3.sql
    command: mysql -h tidb  -P 4000 -u root -e "create database s3 character set utf8;use s3;source /s3.sql;"
    environment:
      - MYSQL_ALLOW_EMPTY_PASSWORD=yes
    depends_on:
      - tidb
<|MERGE_RESOLUTION|>--- conflicted
+++ resolved
@@ -1,144 +1,141 @@
-version: '2'
-
-services:
-
-  zookeeper:
-    image: wurstmeister/zookeeper
-    ports:
-      - "2181:2181"
-
-  kafka:
-    image: wurstmeister/kafka:2.11-2.0.1
-    ports:
-      - "9092:9092"
-    environment:
-      - KAFKA_LISTENERS=PLAINTEXT://:9092
-      - KAFKA_ADVERTISED_LISTENERS=PLAINTEXT://kafka:9092
-      - KAFKA_ZOOKEEPER_CONNECT=zookeeper:2181
-    volumes:
-      - /var/run/docker.sock:/var/run/docker.sock
-      - /etc/localtime:/etc/localtime
-    depends_on:
-      - zookeeper
-
-  api:
-    image: opensdsio/multi-cloud-api
-    volumes:
-      - /etc/ssl/certs:/etc/ssl/certs
-      - /etc/localtime:/etc/localtime
-      - /var/log/multi-cloud:/var/log/multi-cloud
-      - ./examples/multi-cloud.conf:/etc/multi-cloud/multi-cloud.conf
-    ports:
-      - 8089:8089
-    environment:
-      - MICRO_SERVER_ADDRESS=:8089
-      - MICRO_REGISTRY=mdns
-      - OS_AUTH_AUTHSTRATEGY=keystone
-      - OS_AUTH_URL=http://10.10.3.154/identity
-      - OS_USER_DOMIN_ID=Default
-      - OS_USERNAME=opensds
-      - OS_PASSWORD=opensds@123
-      - OS_PROJECT_NAME=service
-
-  backend:
-    image: opensdsio/multi-cloud-backend
-    environment:
-      - MICRO_REGISTRY=mdns
-      - DB_HOST=datastore:27017
-    volumes:
-      - /etc/localtime:/etc/localtime
-      - /var/log/multi-cloud:/var/log/multi-cloud
-      - ./examples/multi-cloud.conf:/etc/multi-cloud/multi-cloud.conf
-
-  redis:
-    image: redis
-    container_name: redis
-    command: redis-server
-    ports:
-      - "6379:6379"
-
-  s3:
-    image: opensdsio/multi-cloud-s3
-    environment:
-      - MICRO_REGISTRY=mdns
-      #- DB_HOST=datastore:27017
-      - DB_HOST=tidb:4000
-      # 0 means use user defined storage class, otherwise use default storage class.
-      - USE_DEFAULT_STORAGE_CLASS=1
-    volumes:
-      - /etc/localtime:/etc/localtime
-      - /var/log/multi-cloud:/var/log/multi-cloud
-<<<<<<< HEAD
-      - ./examples/multi-cloud.conf:/etc/multi-cloud/multi-cloud.conf
-=======
-      - ./s3/pkg/conf:/etc/multi-cloud
-      - ./s3/pkg/datastore/yig/conf/:/etc/yig
-      - /etc/ceph:/etc/ceph
-    depends_on:
-      - redis
-      - tidb
->>>>>>> 8e67e518
-
-  dataflow:
-    image: opensdsio/multi-cloud-dataflow
-    environment:
-      - MICRO_REGISTRY=mdns
-      - DB_HOST=datastore:27017
-      - KAFKA_ADVERTISED_LISTENERS=PLAINTEXT://kafka:9092
-      - LIFECYCLE_CRON_CONFIG=0 0 0 * * ?
-    volumes:
-      - /etc/localtime:/etc/localtime
-      - /var/log/multi-cloud:/var/log/multi-cloud
-      - ./examples/multi-cloud.conf:/etc/multi-cloud/multi-cloud.conf
-    depends_on:
-      - zookeeper
-      - kafka
-      - s3
-
-  datamover:
-    image: opensdsio/multi-cloud-datamover
-    volumes:
-      - /etc/ssl/certs:/etc/ssl/certs
-      - /etc/localtime:/etc/localtime
-      - /var/log/multi-cloud:/var/log/multi-cloud
-      - ./examples/multi-cloud.conf:/etc/multi-cloud/multi-cloud.conf
-    environment:
-      - MICRO_REGISTRY=mdns
-      - DB_HOST=datastore:27017
-      - KAFKA_ADVERTISED_LISTENERS=PLAINTEXT://kafka:9092
-      #PARTSIZE for multi-part migration, should not be less than 5(MB) or more than 100(MB)
-      - PARTSIZE=16
-      #JOB_MAX_RUN_TIME for each migration job, should not be less than 60(second) or more than 2592000(second)
-      - JOB_MAX_RUN_TIME=86400
-    depends_on:
-      - zookeeper
-      - kafka
-
-  datastore:
-    image: mongo
-    ports:
-      - 27017:27017
-
-  tidb:
-    image: pingcap/tidb:v2.1.16
-    container_name: tidb
-    ports:
-      - "4000:4000"
-      - "10080:10080"
-    volumes:
-      - ./s3/tidbconf/tidb.toml:/tidb.toml:ro
-    command:
-      - --store=mocktikv
-      - --config=/tidb.toml
-      - -L=info
-
-  mysql:
-    image: mysql:5.7
-    container_name: mysql
-    volumes:
-      - ./s3/pkg/conf/tidb.sql:/s3.sql
-    command: mysql -h tidb  -P 4000 -u root -e "create database s3 character set utf8;use s3;source /s3.sql;"
-    environment:
-      - MYSQL_ALLOW_EMPTY_PASSWORD=yes
-    depends_on:
-      - tidb
+version: '2'
+
+services:
+
+  zookeeper:
+    image: wurstmeister/zookeeper
+    ports:
+      - "2181:2181"
+
+  kafka:
+    image: wurstmeister/kafka:2.11-2.0.1
+    ports:
+      - "9092:9092"
+    environment:
+      - KAFKA_LISTENERS=PLAINTEXT://:9092
+      - KAFKA_ADVERTISED_LISTENERS=PLAINTEXT://kafka:9092
+      - KAFKA_ZOOKEEPER_CONNECT=zookeeper:2181
+    volumes:
+      - /var/run/docker.sock:/var/run/docker.sock
+      - /etc/localtime:/etc/localtime
+    depends_on:
+      - zookeeper
+
+  api:
+    image: opensdsio/multi-cloud-api
+    volumes:
+      - /etc/ssl/certs:/etc/ssl/certs
+      - /etc/localtime:/etc/localtime
+      - /var/log/multi-cloud:/var/log/multi-cloud
+      - ./examples/multi-cloud.conf:/etc/multi-cloud/multi-cloud.conf
+    ports:
+      - 8089:8089
+    environment:
+      - MICRO_SERVER_ADDRESS=:8089
+      - MICRO_REGISTRY=mdns
+      - OS_AUTH_AUTHSTRATEGY=keystone
+      - OS_AUTH_URL=http://10.10.3.154/identity
+      - OS_USER_DOMIN_ID=Default
+      - OS_USERNAME=opensds
+      - OS_PASSWORD=opensds@123
+      - OS_PROJECT_NAME=service
+
+  backend:
+    image: opensdsio/multi-cloud-backend
+    environment:
+      - MICRO_REGISTRY=mdns
+      - DB_HOST=datastore:27017
+    volumes:
+      - /etc/localtime:/etc/localtime
+      - /var/log/multi-cloud:/var/log/multi-cloud
+      - ./examples/multi-cloud.conf:/etc/multi-cloud/multi-cloud.conf
+
+  redis:
+    image: redis
+    container_name: redis
+    command: redis-server
+    ports:
+      - "6379:6379"
+
+  s3:
+    image: opensdsio/multi-cloud-s3
+    environment:
+      - MICRO_REGISTRY=mdns
+      #- DB_HOST=datastore:27017
+      - DB_HOST=tidb:4000
+      # 0 means use user defined storage class, otherwise use default storage class.
+      - USE_DEFAULT_STORAGE_CLASS=1
+    volumes:
+      - /etc/localtime:/etc/localtime
+      - /var/log/multi-cloud:/var/log/multi-cloud
+      - ./s3/pkg/conf:/etc/multi-cloud
+      - ./s3/pkg/datastore/yig/conf/:/etc/yig
+      - /etc/ceph:/etc/ceph
+      - ./examples/multi-cloud.conf:/etc/multi-cloud/multi-cloud.conf
+    depends_on:
+      - redis
+      - tidb
+
+  dataflow:
+    image: opensdsio/multi-cloud-dataflow
+    environment:
+      - MICRO_REGISTRY=mdns
+      - DB_HOST=datastore:27017
+      - KAFKA_ADVERTISED_LISTENERS=PLAINTEXT://kafka:9092
+      - LIFECYCLE_CRON_CONFIG=0 0 0 * * ?
+    volumes:
+      - /etc/localtime:/etc/localtime
+      - /var/log/multi-cloud:/var/log/multi-cloud
+      - ./examples/multi-cloud.conf:/etc/multi-cloud/multi-cloud.conf
+    depends_on:
+      - zookeeper
+      - kafka
+      - s3
+
+  datamover:
+    image: opensdsio/multi-cloud-datamover
+    volumes:
+      - /etc/ssl/certs:/etc/ssl/certs
+      - /etc/localtime:/etc/localtime
+      - /var/log/multi-cloud:/var/log/multi-cloud
+      - ./examples/multi-cloud.conf:/etc/multi-cloud/multi-cloud.conf
+    environment:
+      - MICRO_REGISTRY=mdns
+      - DB_HOST=datastore:27017
+      - KAFKA_ADVERTISED_LISTENERS=PLAINTEXT://kafka:9092
+      #PARTSIZE for multi-part migration, should not be less than 5(MB) or more than 100(MB)
+      - PARTSIZE=16
+      #JOB_MAX_RUN_TIME for each migration job, should not be less than 60(second) or more than 2592000(second)
+      - JOB_MAX_RUN_TIME=86400
+    depends_on:
+      - zookeeper
+      - kafka
+
+  datastore:
+    image: mongo
+    ports:
+      - 27017:27017
+
+  tidb:
+    image: pingcap/tidb:v2.1.16
+    container_name: tidb
+    ports:
+      - "4000:4000"
+      - "10080:10080"
+    volumes:
+      - ./s3/tidbconf/tidb.toml:/tidb.toml:ro
+    command:
+      - --store=mocktikv
+      - --config=/tidb.toml
+      - -L=info
+
+  mysql:
+    image: mysql:5.7
+    container_name: mysql
+    volumes:
+      - ./s3/pkg/conf/tidb.sql:/s3.sql
+    command: mysql -h tidb  -P 4000 -u root -e "create database s3 character set utf8;use s3;source /s3.sql;"
+    environment:
+      - MYSQL_ALLOW_EMPTY_PASSWORD=yes
+    depends_on:
+      - tidb