--- conflicted
+++ resolved
@@ -1,4 +1,3 @@
-<<<<<<< HEAD
 version: '2'
 
 services:
@@ -87,7 +86,16 @@
     environment:
       - MICRO_REGISTRY=mdns
       - DB_HOST=datastore:27017
-      - SVC_FLAG=block
+    volumes:
+      - /etc/localtime:/etc/localtime
+      - /var/log/multi-cloud:/var/log/multi-cloud
+      - ./examples/multi-cloud.conf:/etc/multi-cloud/multi-cloud.conf
+  
+  file:
+    image: opensdsio/multi-cloud-file
+    environment:
+      - MICRO_REGISTRY=mdns
+      - DB_HOST=datastore:27017
     volumes:
       - /etc/localtime:/etc/localtime
       - /var/log/multi-cloud:/var/log/multi-cloud
@@ -169,177 +177,4 @@
     command:
       - --store=mocktikv
       - --config=/tidb.toml
-      - -L=info
-=======
-version: '2'
-
-services:
-
-  zookeeper:
-    image: wurstmeister/zookeeper
-    ports:
-      - "2181:2181"
-
-  kafka:
-    image: wurstmeister/kafka:2.11-2.0.1
-    ports:
-      - "9092:9092"
-    environment:
-      - KAFKA_LISTENERS=PLAINTEXT://:9092
-      - KAFKA_ADVERTISED_LISTENERS=PLAINTEXT://kafka:9092
-      - KAFKA_ZOOKEEPER_CONNECT=zookeeper:2181
-    volumes:
-      - /var/run/docker.sock:/var/run/docker.sock
-      - /etc/localtime:/etc/localtime
-    depends_on:
-      - zookeeper
-
-  api:
-    image: opensdsio/multi-cloud-api
-    volumes:
-      - /etc/ssl/certs:/etc/ssl/certs
-      - /etc/localtime:/etc/localtime
-      - /var/log/multi-cloud:/var/log/multi-cloud
-      - ./examples/multi-cloud.conf:/etc/multi-cloud/multi-cloud.conf
-    ports:
-      - 8089:8089
-    environment:
-      - MICRO_SERVER_ADDRESS=:8089
-      - MICRO_REGISTRY=mdns
-      - OS_AUTH_AUTHSTRATEGY=keystone
-      - OS_AUTH_URL=http://10.10.3.154/identity
-      - OS_USER_DOMIN_ID=Default
-      - OS_USERNAME=opensds
-      - OS_PASSWORD=opensds@123
-      - OS_PROJECT_NAME=service
-      - TRANSFER_SPEED_MIN=10   #Bytes/Sec
-      - SVC_FLAG=ctrl
-
-  s3api:
-    image: opensdsio/multi-cloud-api
-    volumes:
-      - /etc/ssl/certs:/etc/ssl/certs
-      - /etc/localtime:/etc/localtime
-      - /var/log/multi-cloud:/var/log/multi-cloud
-      - ./examples/multi-cloud.conf:/etc/multi-cloud/multi-cloud.conf
-    ports:
-      - 8090:8090
-    environment:
-      - MICRO_SERVER_ADDRESS=:8090
-      - MICRO_REGISTRY=mdns
-      - OS_AUTH_AUTHSTRATEGY=keystone
-      - OS_AUTH_URL=http://10.10.3.154/identity
-      - OS_USER_DOMIN_ID=Default
-      - OS_USERNAME=opensds
-      - OS_PASSWORD=opensds@123
-      - OS_PROJECT_NAME=service
-      - TRANSFER_SPEED_MIN=10   #Bytes/Sec
-      - SVC_FLAG=s3
-
-  backend:
-    image: opensdsio/multi-cloud-backend
-    environment:
-      - MICRO_REGISTRY=mdns
-      - DB_HOST=datastore:27017
-    volumes:
-      - /etc/localtime:/etc/localtime
-      - /var/log/multi-cloud:/var/log/multi-cloud
-      - ./examples/multi-cloud.conf:/etc/multi-cloud/multi-cloud.conf
-
-  redis:
-    image: redis
-    container_name: redis
-    command: redis-server
-    ports:
-      - "6379:6379"
-
-  file:
-    image: opensdsio/multi-cloud-file
-    environment:
-      - MICRO_REGISTRY=mdns
-      - DB_HOST=datastore:27017
-    volumes:
-      - /etc/localtime:/etc/localtime
-      - /var/log/multi-cloud:/var/log/multi-cloud
-      - ./examples/multi-cloud.conf:/etc/multi-cloud/multi-cloud.conf
-      
-  s3:
-    image: opensdsio/multi-cloud-s3
-    environment:
-      - MICRO_REGISTRY=mdns
-      #- DB_HOST=datastore:27017
-      - DB_HOST=tidb:4000
-      # 0 means use user defined storage class, otherwise use default storage class.
-      - USE_DEFAULT_STORAGE_CLASS=1
-    volumes:
-      - /etc/localtime:/etc/localtime
-      - /var/log/multi-cloud:/var/log/multi-cloud
-      - ./s3/pkg/conf:/etc/multi-cloud
-      - ./s3/pkg/datastore/yig/conf/:/etc/yig
-      - /etc/ceph:/etc/ceph
-      - ./examples/multi-cloud.conf:/etc/multi-cloud/multi-cloud.conf
-      - ./s3/pkg/conf/tidb.sql:/s3.sql
-      - ./s3/pkg/datastore/yig/conf/yig.sql:/yig.sql
-    depends_on:
-      - redis
-      - tidb
-
-  dataflow:
-    image: opensdsio/multi-cloud-dataflow
-    environment:
-      - MICRO_REGISTRY=mdns
-      - DB_HOST=datastore:27017
-      - KAFKA_ADVERTISED_LISTENERS=PLAINTEXT://kafka:9092
-      - LIFECYCLE_CRON_CONFIG=0 0 0 * * ?
-    volumes:
-      - /etc/localtime:/etc/localtime
-      - /var/log/multi-cloud:/var/log/multi-cloud
-      - ./examples/multi-cloud.conf:/etc/multi-cloud/multi-cloud.conf
-    depends_on:
-      - zookeeper
-      - kafka
-      - s3
-
-  datamover:
-    image: opensdsio/multi-cloud-datamover
-    volumes:
-      - /etc/ssl/certs:/etc/ssl/certs
-      - /etc/localtime:/etc/localtime
-      - /var/log/multi-cloud:/var/log/multi-cloud
-      - ./examples/multi-cloud.conf:/etc/multi-cloud/multi-cloud.conf
-    environment:
-      - MICRO_REGISTRY=mdns
-      - DB_HOST=datastore:27017
-      - KAFKA_ADVERTISED_LISTENERS=PLAINTEXT://kafka:9092
-      # PARTSIZE for multi-part migration, should not be less than 5(MB) or more than 100(MB)
-      - PARTSIZE=5
-      # JOB_MAX_RUN_TIME for each migration job, should not be less than 60(seconds) or more than 2592000(seconds)
-      - JOB_MAX_RUN_TIME=86400
-      # For lifecycle, if object need to be moved from one place to another, how long this moving can continue, should
-      # not be less than 60(seconds) or more than 2592000(seconds).
-      - OBJECT_MOVE_TIME=3600
-    depends_on:
-      - zookeeper
-      - kafka
-
-  datastore:
-    image: mongo
-    ports:
-      - 27017:27017
-    volumes:
-      - ./mongodb_data:/data/db
-
-  tidb:
-    image: pingcap/tidb:v2.1.16
-    container_name: tidb
-    ports:
-      - "4000:4000"
-      - "10080:10080"
-    volumes:
-      - ./s3/tidbconf/tidb.toml:/tidb.toml:ro
-      - ./tidb_data:/tmp/tidb
-    command:
-      - --store=mocktikv
-      - --config=/tidb.toml
-      - -L=info
->>>>>>> e9331cdd
+      - -L=info