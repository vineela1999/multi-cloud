// Copyright 2019 The OpenSDS Authors.
//
// Licensed under the Apache License, Version 2.0 (the "License");
// you may not use this file except in compliance with the License.
// You may obtain a copy of the License at
//
//     http://www.apache.org/licenses/LICENSE-2.0
//
// Unless required by applicable law or agreed to in writing, software
// distributed under the License is distributed on an "AS IS" BASIS,
// WITHOUT WARRANTIES OR CONDITIONS OF ANY KIND, either express or implied.
// See the License for the specific language governing permissions and
// limitations under the License.

package service

import (
	"context"
	"errors"
	"fmt"

	"github.com/opensds/multi-cloud/backend/pkg/db"
	"github.com/opensds/multi-cloud/backend/pkg/model"
	"github.com/opensds/multi-cloud/backend/pkg/utils/constants"
	pb "github.com/opensds/multi-cloud/backend/proto"
	log "github.com/sirupsen/logrus"
)

type backendService struct{}

func NewBackendService() pb.BackendHandler {
	return &backendService{}
}

func (b *backendService) CreateBackend(ctx context.Context, in *pb.CreateBackendRequest, out *pb.CreateBackendResponse) error {
	log.Info("Received CreateBackend request.")
	backend := &model.Backend{
		Name:       in.Backend.Name,
		TenantId:   in.Backend.TenantId,
		UserId:     in.Backend.UserId,
		Type:       in.Backend.Type,
		Region:     in.Backend.Region,
		Endpoint:   in.Backend.Endpoint,
		BucketName: in.Backend.BucketName,
		Access:     in.Backend.Access,
		Security:   in.Backend.Security,
	}
	res, err := db.Repo.CreateBackend(ctx, backend)
	if err != nil {
		log.Errorf("Failed to create backend: %v", err)
		return err
	}
	out.Backend = &pb.BackendDetail{
		Id:         res.Id.Hex(),
		Name:       res.Name,
		TenantId:   res.TenantId,
		UserId:     res.UserId,
		Type:       res.Type,
		Region:     res.Region,
		Endpoint:   res.Endpoint,
		BucketName: res.BucketName,
		Access:     res.Access,
		Security:   res.Security,
	}
	log.Info("Create backend successfully.")
	return nil

}

func (b *backendService) GetBackend(ctx context.Context, in *pb.GetBackendRequest, out *pb.GetBackendResponse) error {
	log.Info("Received GetBackend request.")
	res, err := db.Repo.GetBackend(ctx, in.Id)
	if err != nil {
		log.Errorf("failed to get backend: %v\n", err)
		return err
	}
	out.Backend = &pb.BackendDetail{
		Id:         res.Id.Hex(),
		Name:       res.Name,
		TenantId:   res.TenantId,
		UserId:     res.UserId,
		Type:       res.Type,
		Region:     res.Region,
		Endpoint:   res.Endpoint,
		BucketName: res.BucketName,
		Access:     res.Access,
		Security:   res.Security,
	}
	log.Info("Get backend successfully.")
	return nil
}

func (b *backendService) ListBackend(ctx context.Context, in *pb.ListBackendRequest, out *pb.ListBackendResponse) error {
	log.Info("Received ListBackend request.")
	// (query *model.QueryField, sort *model.SortField, sortBy *model.SortBy, page *model.Pagination

	if in.Limit < 0 || in.Offset < 0 {
		msg := fmt.Sprintf("invalid pagination parameter, limit = %d and offset = %d.", in.Limit, in.Offset)
		log.Info(msg)
		return errors.New(msg)
	}

	res, err := db.Repo.ListBackend(ctx, int(in.Limit), int(in.Offset), in.Filter)
	if err != nil {
		log.Errorf("failed to list backend: %v\n", err)
		return err
	}

	var backends []*pb.BackendDetail
	for _, item := range res {
		backends = append(backends, &pb.BackendDetail{
			Id:         item.Id.Hex(),
			Name:       item.Name,
			TenantId:   item.TenantId,
			UserId:     item.UserId,
			Type:       item.Type,
			Region:     item.Region,
			Endpoint:   item.Endpoint,
			BucketName: item.BucketName,
			Access:     item.Access,
			Security:   item.Security,
		})
	}
	out.Backends = backends
	out.Next = in.Offset + int32(len(res))

	log.Infof("Get backend successfully, #num=%d, backends:%+v\n", len(backends), backends)
	return nil
}

func (b *backendService) UpdateBackend(ctx context.Context, in *pb.UpdateBackendRequest, out *pb.UpdateBackendResponse) error {
	log.Info("Received UpdateBackend request.")
	backend, err := db.Repo.GetBackend(ctx, in.Id)
	if err != nil {
		log.Errorf("failed to get backend: %v\n", err)
		return err
	}

	// TODO: check if access and security is valid.
	backend.Access = in.Access
	backend.Security = in.Security
	res, err := db.Repo.UpdateBackend(ctx, backend)
	if err != nil {
		log.Errorf("failed to update backend: %v\n", err)
		return err
	}

	out.Backend = &pb.BackendDetail{
		Id:         res.Id.Hex(),
		Name:       res.Name,
		TenantId:   res.TenantId,
		UserId:     res.UserId,
		Type:       res.Type,
		Region:     res.Region,
		Endpoint:   res.Endpoint,
		BucketName: res.BucketName,
		Access:     res.Access,
		Security:   res.Security,
	}
	log.Info("Update backend successfully.")
	return nil
}

func (b *backendService) DeleteBackend(ctx context.Context, in *pb.DeleteBackendRequest, out *pb.DeleteBackendResponse) error {
	log.Info("Received DeleteBackend request.")
	err := db.Repo.DeleteBackend(ctx, in.Id)
	if err != nil {
		log.Errorf("failed to delete backend: %v\n", err)
		return err
	}
	log.Info("Delete backend successfully.")
	return nil
}

func (b *backendService) ListType(ctx context.Context, in *pb.ListTypeRequest, out *pb.ListTypeResponse) error {
	log.Info("Received ListType request.")
	allTypes := []*pb.TypeDetail{
		{
			Name:        constants.BackendTypeAws,
			Description: "AWS Simple Cloud Storage Service(S3)",
		},
		{
			Name:        constants.BackendTypeObs,
			Description: "Huawei Object Storage Service(OBS)",
		},
		{
			Name:        constants.BackendTypeAzure,
			Description: "Azure Blob Storage",
		},
		{
			Name:        constants.BackendTypeCeph,
			Description: "Ceph Object Storage",
		},
		{
			Name:        constants.BackendTypeGcs,
			Description: "GCP Storage",
		},
		{
			Name:        constants.BackendFusionStorage,
			Description: "Huawei Fusionstorage Object Storage",
		},
		{
			Name:        constants.BackendTypeIBMCos,
			Description: "IBM Cloud Object Storage",
		},
		{
			Name:        constants.BackendTypeYIGS3,
			Description: "YIG Storage",
		},
		{
			Name:        constants.BackendTypeAlibaba,
			Description: "Alibaba Object Storage Service(OSS)",
		},
		{
			Name:        constants.BackendTypeAwsFile,
			Description: "AWS File Service",
		},
		{
			Name:        constants.BackendTypeAzureFile,
			Description: "Azure File Service",
		},
		{
<<<<<<< HEAD
			Name:        constants.BackendTypeGcsFile,
			Description: "GCP File Service",
=======
			Name:        constants.BackendTypeAwsBlock,
			Description: "AWS Block Service",
>>>>>>> c55c90ea
		},
	}

	// Filter by name
	var types []*pb.TypeDetail
	if name, ok := in.Filter["name"]; ok {
		for _, t := range allTypes {
			if t.Name == name {
				types = append(types, t)
			}
		}
	} else {
		types = allTypes
	}

	// Pagination handle
	if int(in.Offset) > len(types) {
		return fmt.Errorf("offset exceeds the max type length")
	}
	start := int(in.Offset)
	end := start + int(in.Limit)
	if end > len(types) {
		end = len(types)
	}

	out.Types = types[start:end]
	out.Next = in.Offset + int32(len(out.Types))
	log.Infof("Types:%+v\n", out.Types)
	return nil
}<|MERGE_RESOLUTION|>--- conflicted
+++ resolved
@@ -220,13 +220,12 @@
 			Description: "Azure File Service",
 		},
 		{
-<<<<<<< HEAD
 			Name:        constants.BackendTypeGcsFile,
 			Description: "GCP File Service",
-=======
+                },
+                {
 			Name:        constants.BackendTypeAwsBlock,
 			Description: "AWS Block Service",
->>>>>>> c55c90ea
 		},
 	}
 
